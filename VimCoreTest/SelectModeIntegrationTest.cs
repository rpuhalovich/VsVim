--- conflicted
+++ resolved
@@ -1,153 +1,149 @@
-﻿using EditorUtils;
-using Microsoft.VisualStudio.Text;
-using Microsoft.VisualStudio.Text.Editor;
-<<<<<<< HEAD
-using Xunit;
-=======
-using NUnit.Framework;
->>>>>>> 10413c50
-
-namespace Vim.UnitTest
-{
-    public abstract class SelectModeIntegrationTest : VimTestBase
-    {
-        protected IVimBuffer _vimBuffer;
-        protected ITextView _textView;
-        protected ITextBuffer _textBuffer;
-        protected ITextSelection _textSelection;
-        protected IVimGlobalSettings _globalSettings;
-        protected TestableSynchronizationContext _context;
-
-        protected void Create(params string[] lines)
-        {
-            _vimBuffer = CreateVimBuffer(lines);
-            _textView = _vimBuffer.TextView;
-            _textBuffer = _vimBuffer.TextBuffer;
-            _globalSettings = _vimBuffer.GlobalSettings;
-            _globalSettings.SelectModeOptions = SelectModeOptions.Mouse | SelectModeOptions.Keyboard;
-            _textSelection = _textView.Selection;
-            _context = new TestableSynchronizationContext();
-            _context.Install();
-        }
-
-        protected void EnterSelect(int start, int length)
-        {
-            var span = new SnapshotSpan(_textBuffer.CurrentSnapshot, start, length);
-            _textView.SelectAndMoveCaret(span);
-            _context.RunAll();
-            Assert.Equal(ModeKind.Select, _vimBuffer.ModeKind);
-        }
-
-        public sealed class Enter : SelectModeIntegrationTest
-        {
-            [Fact]
-            public void SelectOfText()
-            {
-                Create("cat dog");
-                _textSelection.Select(0, 3);
-                _context.RunAll();
-                Assert.Equal(ModeKind.Select, _vimBuffer.ModeKind);
-            }
-
-            /// <summary>
-            /// Extending the selection should just ask select mode to reset it's information
-            /// </summary>
-            [Fact]
-            public void ExtendSelection()
-            {
-                Create("cat dog");
-                _textSelection.Select(0, 3);
-                _context.RunAll();
-                Assert.Equal(ModeKind.Select, _vimBuffer.ModeKind);
-                _textSelection.Select(0, 5);
-                Assert.False(_context.IsEmpty);
-                _context.RunAll();
-                Assert.Equal(ModeKind.Select, _vimBuffer.ModeKind);
-            }
-        }
-
-        public sealed class Edit : SelectModeIntegrationTest
-        {
-            [Fact]
-            public void SimpleAlpha()
-            {
-                Create("Test time");
-                EnterSelect(1, 3);
-                _vimBuffer.Process('o');
-                Assert.Equal(ModeKind.Insert, _vimBuffer.ModeKind);
-                Assert.Equal("To time", _textBuffer.GetLine(0).GetText());
-                Assert.Equal(2, _textView.GetCaretPoint().Position);
-            }
-
-            [Fact]
-            public void SimpleNumeric()
-            {
-                Create("Test time");
-                EnterSelect(1, 3);
-                _vimBuffer.Process('3');
-                Assert.Equal(ModeKind.Insert, _vimBuffer.ModeKind);
-                Assert.Equal("T3 time", _textBuffer.GetLine(0).GetText());
-                Assert.Equal(2, _textView.GetCaretPoint().Position);
-            }
-
-            [Fact]
-            public void SimpleEnter()
-            {
-                Create("dog go time");
-                EnterSelect(4, 3);
-                _vimBuffer.Process(VimKey.Enter);
-                Assert.Equal(ModeKind.Insert, _vimBuffer.ModeKind);
-                Assert.Equal(new[] { "dog ", "time" }, _textBuffer.GetLines());
-                Assert.Equal(_textBuffer.GetLine(1).Start, _textView.GetCaretPoint());
-            }
-
-            /// <summary>
-            /// The delete key should delete the selection and not insert any text into the 
-            /// line
-            ///
-            /// issue #911
-            /// </summary>
-            [Test]
-            public void DeleteKey()
-            {
-                Create("dog cat bear");
-                EnterSelect(0, 4);
-                _vimBuffer.Process(VimKey.Delete);
-                Assert.AreEqual(ModeKind.Insert, _vimBuffer.ModeKind);
-                Assert.AreEqual("cat bear", _textBuffer.GetLine(0).GetText());
-                Assert.AreEqual(0, _textView.GetCaretPoint().Position);
-            }
-
-            /// <summary>
-            /// The backspace key should delete the selection and not insert any text into the 
-            /// line
-            /// </summary>
-            [Test]
-            public void BackspaceKey()
-            {
-                Create("dog cat bear");
-                EnterSelect(0, 4);
-                _vimBuffer.Process(VimKey.Back);
-                Assert.AreEqual(ModeKind.Insert, _vimBuffer.ModeKind);
-                Assert.AreEqual("cat bear", _textBuffer.GetLine(0).GetText());
-                Assert.AreEqual(0, _textView.GetCaretPoint().Position);
-            }
-        }
-
-        public sealed class Misc : SelectModeIntegrationTest
-        {
-            /// <summary>
-            /// Make sure that escape will leave select mode
-            /// </summary>
-            [Fact]
-            public void Escape()
-            {
-                Create("cat dog");
-                EnterSelect(0, 3);
-                _vimBuffer.Process(VimKey.Escape);
-                Assert.Equal(ModeKind.Normal, _vimBuffer.ModeKind);
-                Assert.Equal(2, _textView.GetCaretPoint().Position);
-            }
-        }
-    }
-}
+﻿using EditorUtils;
+using Microsoft.VisualStudio.Text;
+using Microsoft.VisualStudio.Text.Editor;
+using Xunit;
+
+namespace Vim.UnitTest
+{
+    public abstract class SelectModeIntegrationTest : VimTestBase
+    {
+        protected IVimBuffer _vimBuffer;
+        protected ITextView _textView;
+        protected ITextBuffer _textBuffer;
+        protected ITextSelection _textSelection;
+        protected IVimGlobalSettings _globalSettings;
+        protected TestableSynchronizationContext _context;
+
+        protected void Create(params string[] lines)
+        {
+            _vimBuffer = CreateVimBuffer(lines);
+            _textView = _vimBuffer.TextView;
+            _textBuffer = _vimBuffer.TextBuffer;
+            _globalSettings = _vimBuffer.GlobalSettings;
+            _globalSettings.SelectModeOptions = SelectModeOptions.Mouse | SelectModeOptions.Keyboard;
+            _textSelection = _textView.Selection;
+            _context = new TestableSynchronizationContext();
+            _context.Install();
+        }
+
+        protected void EnterSelect(int start, int length)
+        {
+            var span = new SnapshotSpan(_textBuffer.CurrentSnapshot, start, length);
+            _textView.SelectAndMoveCaret(span);
+            _context.RunAll();
+            Assert.Equal(ModeKind.Select, _vimBuffer.ModeKind);
+        }
+
+        public sealed class Enter : SelectModeIntegrationTest
+        {
+            [Fact]
+            public void SelectOfText()
+            {
+                Create("cat dog");
+                _textSelection.Select(0, 3);
+                _context.RunAll();
+                Assert.Equal(ModeKind.Select, _vimBuffer.ModeKind);
+            }
+
+            /// <summary>
+            /// Extending the selection should just ask select mode to reset it's information
+            /// </summary>
+            [Fact]
+            public void ExtendSelection()
+            {
+                Create("cat dog");
+                _textSelection.Select(0, 3);
+                _context.RunAll();
+                Assert.Equal(ModeKind.Select, _vimBuffer.ModeKind);
+                _textSelection.Select(0, 5);
+                Assert.False(_context.IsEmpty);
+                _context.RunAll();
+                Assert.Equal(ModeKind.Select, _vimBuffer.ModeKind);
+            }
+        }
+
+        public sealed class Edit : SelectModeIntegrationTest
+        {
+            [Fact]
+            public void SimpleAlpha()
+            {
+                Create("Test time");
+                EnterSelect(1, 3);
+                _vimBuffer.Process('o');
+                Assert.Equal(ModeKind.Insert, _vimBuffer.ModeKind);
+                Assert.Equal("To time", _textBuffer.GetLine(0).GetText());
+                Assert.Equal(2, _textView.GetCaretPoint().Position);
+            }
+
+            [Fact]
+            public void SimpleNumeric()
+            {
+                Create("Test time");
+                EnterSelect(1, 3);
+                _vimBuffer.Process('3');
+                Assert.Equal(ModeKind.Insert, _vimBuffer.ModeKind);
+                Assert.Equal("T3 time", _textBuffer.GetLine(0).GetText());
+                Assert.Equal(2, _textView.GetCaretPoint().Position);
+            }
+
+            [Fact]
+            public void SimpleEnter()
+            {
+                Create("dog go time");
+                EnterSelect(4, 3);
+                _vimBuffer.Process(VimKey.Enter);
+                Assert.Equal(ModeKind.Insert, _vimBuffer.ModeKind);
+                Assert.Equal(new[] { "dog ", "time" }, _textBuffer.GetLines());
+                Assert.Equal(_textBuffer.GetLine(1).Start, _textView.GetCaretPoint());
+            }
+
+            /// <summary>
+            /// The delete key should delete the selection and not insert any text into the 
+            /// line
+            ///
+            /// issue #911
+            /// </summary>
+            [Test]
+            public void DeleteKey()
+            {
+                Create("dog cat bear");
+                EnterSelect(0, 4);
+                _vimBuffer.Process(VimKey.Delete);
+                Assert.AreEqual(ModeKind.Insert, _vimBuffer.ModeKind);
+                Assert.AreEqual("cat bear", _textBuffer.GetLine(0).GetText());
+                Assert.AreEqual(0, _textView.GetCaretPoint().Position);
+            }
+
+            /// <summary>
+            /// The backspace key should delete the selection and not insert any text into the 
+            /// line
+            /// </summary>
+            [Test]
+            public void BackspaceKey()
+            {
+                Create("dog cat bear");
+                EnterSelect(0, 4);
+                _vimBuffer.Process(VimKey.Back);
+                Assert.AreEqual(ModeKind.Insert, _vimBuffer.ModeKind);
+                Assert.AreEqual("cat bear", _textBuffer.GetLine(0).GetText());
+                Assert.AreEqual(0, _textView.GetCaretPoint().Position);
+            }
+        }
+
+        public sealed class Misc : SelectModeIntegrationTest
+        {
+            /// <summary>
+            /// Make sure that escape will leave select mode
+            /// </summary>
+            [Fact]
+            public void Escape()
+            {
+                Create("cat dog");
+                EnterSelect(0, 3);
+                _vimBuffer.Process(VimKey.Escape);
+                Assert.Equal(ModeKind.Normal, _vimBuffer.ModeKind);
+                Assert.Equal(2, _textView.GetCaretPoint().Position);
+            }
+        }
+    }
+}