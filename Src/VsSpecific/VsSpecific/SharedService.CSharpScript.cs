--- conflicted
+++ resolved
@@ -1,66 +1,58 @@
-using System;
-using System.Runtime.CompilerServices;
-using Vim.Interpreter;
-
-namespace Vim.VisualStudio.Specific
-{
-#if VS_SPECIFIC_2017 || VS_SPECIFIC_2019
-
-    internal partial class SharedService
-    {
-        private Lazy<ICSharpScriptExecutor> _lazyExecutor = new Lazy<ICSharpScriptExecutor>(CreateExecutor);
-
-        private void RunCSharpScript(IVimBuffer vimBuffer, CallInfo callInfo, bool createEachTime)
-        {
-<<<<<<< HEAD
-            _cSharpScriptExecutor.Execute(vimBuffer, callInfo, createEachTime);
-=======
-            _lazyExecutor.Value.Execute(vim, callInfo, createEachTime);
->>>>>>> 65270969
-        }
-
-        private static ICSharpScriptExecutor CreateExecutor()
-        {
-            try
-            {
-                return CreateCSharpExecutor();
-            }
-            catch
-            {
-                // Failure is expected here in certain cases. 
-            }
-
-            return NotSupportedCSharpScriptExecutor.Instance;
-        }
-
-        /// <summary>
-        /// The creation of <see cref="CSharpScriptExecutor"/> will load the Microsoft.CodeAnalysis
-        /// assemblies. This method deliberately has inlining disabled so that the attempted load 
-        /// will happen in this method call and not be inlined into the caller. This lets us better
-        /// trap failure. 
-        /// 
-        /// The majority of VS workloads will have these assemblies and hence this will be safe. But
-        /// there are workloads, Python and C++ for example, which will not install them. In that 
-        /// case C# script execution won't be supported and this method will fail.
-        /// </summary>
-        [MethodImpl(MethodImplOptions.NoInlining)]
-        private static ICSharpScriptExecutor CreateCSharpExecutor() => new CSharpScriptExecutor();
-    }
-
-#else
-
-    internal partial class SharedService
-    {
-        private void RunCSharpScript(IVimBuffer vimBuffer, CallInfo callInfo, bool createEachTime)
-        {
-<<<<<<< HEAD
-            vimBuffer.VimBufferData.StatusUtil.OnError("csx not supported");
-=======
-            NotSupportedCSharpScriptExecutor.Instance.Execute(vim, callInfo, createEachTime);
->>>>>>> 65270969
-        }
-    }
-
-#endif
-}
-
+using System;
+using System.Runtime.CompilerServices;
+using Vim.Interpreter;
+
+namespace Vim.VisualStudio.Specific
+{
+#if VS_SPECIFIC_2017 || VS_SPECIFIC_2019
+
+    internal partial class SharedService
+    {
+        private Lazy<ICSharpScriptExecutor> _lazyExecutor = new Lazy<ICSharpScriptExecutor>(CreateExecutor);
+
+        private void RunCSharpScript(IVimBuffer vimBuffer, CallInfo callInfo, bool createEachTime)
+        {
+            _lazyExecutor.Value.Execute(vim, callInfo, createEachTime);
+        }
+
+        private static ICSharpScriptExecutor CreateExecutor()
+        {
+            try
+            {
+                return CreateCSharpExecutor();
+            }
+            catch
+            {
+                // Failure is expected here in certain cases. 
+            }
+
+            return NotSupportedCSharpScriptExecutor.Instance;
+        }
+
+        /// <summary>
+        /// The creation of <see cref="CSharpScriptExecutor"/> will load the Microsoft.CodeAnalysis
+        /// assemblies. This method deliberately has inlining disabled so that the attempted load 
+        /// will happen in this method call and not be inlined into the caller. This lets us better
+        /// trap failure. 
+        /// 
+        /// The majority of VS workloads will have these assemblies and hence this will be safe. But
+        /// there are workloads, Python and C++ for example, which will not install them. In that 
+        /// case C# script execution won't be supported and this method will fail.
+        /// </summary>
+        [MethodImpl(MethodImplOptions.NoInlining)]
+        private static ICSharpScriptExecutor CreateCSharpExecutor() => new CSharpScriptExecutor();
+    }
+
+#else
+
+    internal partial class SharedService
+    {
+        private void RunCSharpScript(IVimBuffer vimBuffer, CallInfo callInfo, bool createEachTime)
+        {
+            NotSupportedCSharpScriptExecutor.Instance.Execute(vim, callInfo, createEachTime);
+        }
+    }
+
+#endif
+}
+