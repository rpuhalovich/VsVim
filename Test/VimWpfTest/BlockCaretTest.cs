--- conflicted
+++ resolved
@@ -1,108 +1,97 @@
-﻿using System;
-using Microsoft.VisualStudio.Text.Classification;
-using Microsoft.VisualStudio.Text.Editor;
-using Moq;
-using Xunit;
-using Vim.UnitTest;
-using Vim.UI.Wpf.Implementation;
-using Vim.UI.Wpf.Implementation.BlockCaret;
-using Vim.UI.Wpf.Implementation.CharDisplay;
-using Microsoft.VisualStudio.Text;
-using Microsoft.VisualStudio.Text.Formatting;
-
-namespace Vim.UI.Wpf.UnitTest
-{
-    public class BlockCaretTest : VimTestBase
-    {
-<<<<<<< HEAD
-        private Mock<IVimBufferData> _vimBufferData;
-        private Mock<ITextView> _textView;
-        private Mock<ITextCaret> _caret;
-        private Mock<ITextSelection> _selection;
-        private Mock<ITextViewLineCollection> _lines;
-        private Mock<ITextViewLine> _caretLine;
-=======
-        private Mock<IWpfTextView> _textView;
-        private Mock<ITextCaret> _caret;
-        private Mock<IWpfTextViewLineCollection> _lines;
-        private Mock<IWpfTextViewLine> _caretLine;
->>>>>>> b9741210
-        private Mock<IEditorFormatMap> _formatMap;
-        private Mock<IAdornmentLayer> _layer;
-        private Mock<IClassificationFormatMap> _classificationFormatMap;
-        private Mock<ISelectionUtil> _selectionUtil;
-        private BlockCaret _blockCaretRaw;
-        private IBlockCaret _blockCaret;
-
-        private void Create()
-        {
-            _caret = new Mock<ITextCaret>(MockBehavior.Strict);
-            _caret.SetupGet(x => x.Position).Returns(new CaretPosition());
-<<<<<<< HEAD
-            _selection = new Mock<ITextSelection>(MockBehavior.Strict);
-            _textView = new Mock<ITextView>(MockBehavior.Strict);
-=======
-            _textView = new Mock<IWpfTextView>(MockBehavior.Strict);
->>>>>>> b9741210
-            _textView.SetupGet(x => x.Caret).Returns(_caret.Object);
-            _textView.SetupGet(x => x.Selection).Returns(_selection.Object);
-            _textView.SetupGet(x => x.IsClosed).Returns(false);
-            _textView.SetupGet(x => x.InLayout).Returns(false);
-            _textView.SetupGet(x => x.HasAggregateFocus).Returns(true);
-            _caretLine = new Mock<IWpfTextViewLine>(MockBehavior.Strict);
-            _caretLine.SetupGet(x => x.IsValid).Returns(true);
-            _caretLine.SetupGet(x => x.VisibilityState).Returns(VisibilityState.FullyVisible);
-            _lines = new Mock<IWpfTextViewLineCollection>(MockBehavior.Strict);
-            _lines.SetupGet(x => x.IsValid).Returns(true);
-            _lines.Setup(x => x.GetTextViewLineContainingBufferPosition(It.IsAny<SnapshotPoint>())).Returns(_caretLine.Object);
-            _textView.SetupGet(x => x.TextViewLines).Returns(_lines.Object);
-            _formatMap = new Mock<IEditorFormatMap>(MockBehavior.Strict);
-            _classificationFormatMap = new Mock<IClassificationFormatMap>(MockBehavior.Strict);
-            _layer = new Mock<IAdornmentLayer>(MockBehavior.Strict);
-            _selectionUtil = new Mock<ISelectionUtil>(MockBehavior.Strict);
-            _selectionUtil.SetupGet(x => x.IsMultiSelectionSupported).Returns(false);
-            _vimBufferData = new Mock<IVimBufferData>(MockBehavior.Strict);
-            _vimBufferData.SetupGet(x => x.TextView).Returns(_textView.Object);
-            _vimBufferData.SetupGet(x => x.SelectionUtil).Returns(_selectionUtil.Object);
-            _blockCaretRaw = new BlockCaret(_vimBufferData.Object, _classificationFormatMap.Object, _formatMap.Object, _layer.Object, new ControlCharUtil(), ProtectedOperations);
-            _blockCaret = _blockCaretRaw;
-        }
-
-        [WpfFact]
-        public void TextView1()
-        {
-            Create();
-            Assert.Same(_textView.Object, _blockCaret.TextView);
-        }
-
-        /// <summary>
-        /// Don't throw when GetTextViewLineContainingBufferPosition throws
-        /// </summary>
-        [WpfFact]
-        public void Show1()
-        {
-            Create();
-            _lines
-                .Setup(x => x.GetTextViewLineContainingBufferPosition(It.IsAny<SnapshotPoint>()))
-                .Throws(new InvalidOperationException())
-                .Verifiable();
-            _blockCaret.CaretDisplay = CaretDisplay.HalfBlock;
-            _lines.Verify();
-            Assert.Equal(CaretDisplay.HalfBlock, _blockCaret.CaretDisplay);
-        }
-
-        [WpfFact]
-        public void Hide1()
-        {
-            Create();
-            _lines
-                .Setup(x => x.GetTextViewLineContainingBufferPosition(It.IsAny<SnapshotPoint>()))
-                .Throws(new InvalidOperationException())
-                .Verifiable();
-            _blockCaret.CaretDisplay = CaretDisplay.HalfBlock;
-            _lines.Verify();
-            _blockCaret.CaretDisplay = CaretDisplay.NormalCaret;
-            _lines.Verify();
-        }
-    }
-}
+﻿using System;
+using Microsoft.VisualStudio.Text.Classification;
+using Microsoft.VisualStudio.Text.Editor;
+using Moq;
+using Xunit;
+using Vim.UnitTest;
+using Vim.UI.Wpf.Implementation;
+using Vim.UI.Wpf.Implementation.BlockCaret;
+using Vim.UI.Wpf.Implementation.CharDisplay;
+using Microsoft.VisualStudio.Text;
+using Microsoft.VisualStudio.Text.Formatting;
+
+namespace Vim.UI.Wpf.UnitTest
+{
+    public class BlockCaretTest : VimTestBase
+    {
+        private Mock<IVimBufferData> _vimBufferData;
+        private Mock<IWpfTextView> _textView;
+        private Mock<ITextCaret> _caret;
+        private Mock<ITextSelection> _selection;
+        private Mock<IWpfTextViewLineCollection> _lines;
+        private Mock<IWpfTextViewLine> _caretLine;
+        private Mock<IEditorFormatMap> _formatMap;
+        private Mock<IAdornmentLayer> _layer;
+        private Mock<IClassificationFormatMap> _classificationFormatMap;
+        private Mock<ISelectionUtil> _selectionUtil;
+        private BlockCaret _blockCaretRaw;
+        private IBlockCaret _blockCaret;
+
+        private void Create()
+        {
+            _caret = new Mock<ITextCaret>(MockBehavior.Strict);
+            _caret.SetupGet(x => x.Position).Returns(new CaretPosition());
+            _selection = new Mock<ITextSelection>(MockBehavior.Strict);
+            _textView = new Mock<IWpfTextView>(MockBehavior.Strict);
+            _textView.SetupGet(x => x.Caret).Returns(_caret.Object);
+            _textView.SetupGet(x => x.Selection).Returns(_selection.Object);
+            _textView.SetupGet(x => x.IsClosed).Returns(false);
+            _textView.SetupGet(x => x.InLayout).Returns(false);
+            _textView.SetupGet(x => x.HasAggregateFocus).Returns(true);
+            _caretLine = new Mock<IWpfTextViewLine>(MockBehavior.Strict);
+            _caretLine.SetupGet(x => x.IsValid).Returns(true);
+            _caretLine.SetupGet(x => x.VisibilityState).Returns(VisibilityState.FullyVisible);
+            _lines = new Mock<IWpfTextViewLineCollection>(MockBehavior.Strict);
+            _lines.SetupGet(x => x.IsValid).Returns(true);
+            _lines.Setup(x => x.GetTextViewLineContainingBufferPosition(It.IsAny<SnapshotPoint>())).Returns(_caretLine.Object);
+            _textView.SetupGet(x => x.TextViewLines).Returns(_lines.Object);
+            _formatMap = new Mock<IEditorFormatMap>(MockBehavior.Strict);
+            _classificationFormatMap = new Mock<IClassificationFormatMap>(MockBehavior.Strict);
+            _layer = new Mock<IAdornmentLayer>(MockBehavior.Strict);
+            _selectionUtil = new Mock<ISelectionUtil>(MockBehavior.Strict);
+            _selectionUtil.SetupGet(x => x.IsMultiSelectionSupported).Returns(false);
+            _vimBufferData = new Mock<IVimBufferData>(MockBehavior.Strict);
+            _vimBufferData.SetupGet(x => x.TextView).Returns(_textView.Object);
+            _vimBufferData.SetupGet(x => x.SelectionUtil).Returns(_selectionUtil.Object);
+            _blockCaretRaw = new BlockCaret(_vimBufferData.Object, _classificationFormatMap.Object, _formatMap.Object, _layer.Object, new ControlCharUtil(), ProtectedOperations);
+            _blockCaret = _blockCaretRaw;
+        }
+
+        [WpfFact]
+        public void TextView1()
+        {
+            Create();
+            Assert.Same(_textView.Object, _blockCaret.TextView);
+        }
+
+        /// <summary>
+        /// Don't throw when GetTextViewLineContainingBufferPosition throws
+        /// </summary>
+        [WpfFact]
+        public void Show1()
+        {
+            Create();
+            _lines
+                .Setup(x => x.GetTextViewLineContainingBufferPosition(It.IsAny<SnapshotPoint>()))
+                .Throws(new InvalidOperationException())
+                .Verifiable();
+            _blockCaret.CaretDisplay = CaretDisplay.HalfBlock;
+            _lines.Verify();
+            Assert.Equal(CaretDisplay.HalfBlock, _blockCaret.CaretDisplay);
+        }
+
+        [WpfFact]
+        public void Hide1()
+        {
+            Create();
+            _lines
+                .Setup(x => x.GetTextViewLineContainingBufferPosition(It.IsAny<SnapshotPoint>()))
+                .Throws(new InvalidOperationException())
+                .Verifiable();
+            _blockCaret.CaretDisplay = CaretDisplay.HalfBlock;
+            _lines.Verify();
+            _blockCaret.CaretDisplay = CaretDisplay.NormalCaret;
+            _lines.Verify();
+        }
+    }
+}