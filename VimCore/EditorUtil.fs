--- conflicted
+++ resolved
@@ -1,1007 +1,1005 @@
-﻿#light
-
-namespace Vim
-open Microsoft.VisualStudio.Text
-open Microsoft.VisualStudio.Text.Operations
-open Microsoft.VisualStudio.Text.Editor
-open Microsoft.VisualStudio.Text.Outlining
-
-/// Represents a range of lines in an ITextSnapshot.  Different from a SnapshotSpan
-/// because it declaratively supports lines instead of a position range
-type SnapshotLineRange 
-    (   _snapshot : ITextSnapshot,
-        _startLine : int,
-        _count : int ) =
-
-    do
-        if _startLine >= _snapshot.LineCount then
-            invalidArg "startLine" Resources.Common_InvalidLineNumber
-        if _startLine + (_count - 1) >= _snapshot.LineCount || _count < 1 then
-            invalidArg "count" Resources.Common_InvalidLineNumber
-
-    member x.Snapshot = _snapshot
-    member x.StartLineNumber = _startLine
-    member x.StartLine = _snapshot.GetLineFromLineNumber x.StartLineNumber
-    member x.Start = x.StartLine.Start
-    member x.Count = _count
-    member x.EndLineNumber = _startLine + (_count - 1)
-    member x.EndLine = _snapshot.GetLineFromLineNumber x.EndLineNumber
-    member x.End = x.EndLine.End
-    member x.EndIncludingLineBreak = x.EndLine.EndIncludingLineBreak
-    member x.Extent=
-        let startLine = x.StartLine
-        let endLine = x.EndLine
-        SnapshotSpan(startLine.Start, endLine.End)
-    member x.ExtentIncludingLineBreak = 
-        let startLine = x.StartLine
-        let endLine = x.EndLine
-        SnapshotSpan(startLine.Start, endLine.EndIncludingLineBreak)
-    member x.Lines = seq { for i in _startLine .. x.EndLineNumber do yield _snapshot.GetLineFromLineNumber(i) }
-    member x.GetText() = x.Extent.GetText()
-    member x.GetTextIncludingLineBreak() = x.ExtentIncludingLineBreak.GetText()
-
-    // Equality Functions
-    override x.GetHashCode() = _startLine ^^^ _count
-    override x.Equals (other:obj) = 
-        match other with
-        | :? SnapshotLineRange as other -> x.Equals(other)
-        | _ -> false
-    member x.Equals (other:SnapshotLineRange) = 
-        other.Snapshot = _snapshot
-        && other.StartLineNumber = _startLine
-        && other.Count = _count
-    interface System.IEquatable<SnapshotLineRange> with
-        member x.Equals other = x.Equals other
-    static member op_Equality(this,other) = 
-        System.Collections.Generic.EqualityComparer<SnapshotLineRange>.Default.Equals(this,other)
-    static member op_Inequality(this,other) = 
-        not (System.Collections.Generic.EqualityComparer<SnapshotLineRange>.Default.Equals(this,other))
-
-    // Overrides
-    override x.ToString() = sprintf "%d - %d : %s" _startLine x.EndLineNumber (x.Extent.ToString()) 
-
-/// Contains operations to help fudge the Editor APIs to be more F# friendly.  Does not
-/// include any Vim specific logic
-module SnapshotUtil = 
-    
-    /// Get the last line in the ITextSnapshot.  Avoid pulling the entire buffer into memory
-    /// slowly by using the index
-    let GetLastLine (tss:ITextSnapshot) =
-        let lastIndex = tss.LineCount - 1
-        tss.GetLineFromLineNumber(lastIndex)   
-
-    /// Get the line for the specified number
-    let GetLine (tss:ITextSnapshot) lineNumber = tss.GetLineFromLineNumber lineNumber
-
-    /// Get the first line in the snapshot
-    let GetFirstLine tss = GetLine tss 0
-
-    let GetLastLineNumber (tss:ITextSnapshot) = tss.LineCount - 1 
-
-    /// Get the end point of the snapshot
-    let GetEndPoint (tss:ITextSnapshot) = SnapshotPoint(tss, tss.Length)
-
-    /// Get the start point of the snapshot
-    let GetStartPoint (tss:ITextSnapshot) = SnapshotPoint(tss, 0)
-
-    /// Get the full span of the buffer 
-    let GetFullSpan tss = 
-        let startPoint = GetStartPoint tss
-        let endPoint = GetEndPoint tss
-        SnapshotSpan(startPoint,endPoint)
-
-    /// Get the text of the ITextSnapshot
-    let GetText (snapshot:ITextSnapshot) = snapshot.GetText()
-
-    /// Is the Line Number valid
-    let IsLineNumberValid (tss:ITextSnapshot) lineNumber = lineNumber >= 0 && lineNumber < tss.LineCount
-
-    /// Is the Span valid in this ITextSnapshot
-    let IsSpanValid (tss:ITextSnapshot) (span:Span) = 
-        let length = tss.Length
-        span.Start < tss.Length && span.End <= tss.Length
-
-    /// Get a valid line for the specified number if it's valid and the last line if it's
-    /// not
-    let GetLineOrLast tss lineNumber =
-        let lineNumber = if IsLineNumberValid tss lineNumber then lineNumber else GetLastLineNumber tss 
-        tss.GetLineFromLineNumber(lineNumber)
-
-    /// Get a valid line for the specified number if it's valid and the last line if it's
-    /// not
-    let GetLineOrFirst tss lineNumber =
-        let lineNumber = if IsLineNumberValid tss lineNumber then lineNumber else 0
-        tss.GetLineFromLineNumber(lineNumber)
-
-    /// Get the lines in the ITextSnapshot as a seq in forward fashion
-    let private GetLinesForwardCore tss startLine wrap =
-        let endLine = GetLastLineNumber tss
-        let endLine = tss.LineCount - 1
-        let forward = seq { for i in startLine .. endLine -> i }
-        let range = 
-            match wrap with 
-                | false -> forward
-                | true -> 
-                    let front = seq { for i in 0 .. (startLine-1) -> i}
-                    Seq.append forward front
-        range |> Seq.map (fun x -> tss.GetLineFromLineNumber(x))  
-
-    /// Get the lines in the ITextSnapshot as a seq in reverse order
-    let private GetLinesBackwardCore (tss : ITextSnapshot) startLine wrap =
-        let rev s = s |> List.ofSeq |> List.rev |> Seq.ofList
-        let endLine = tss.LineCount - 1
-        let all = seq { for i in 0 .. endLine -> i }
-        let backward = all |> Seq.take (startLine+1) |> rev
-        let range =               
-            match wrap with 
-                | false -> backward 
-                | true ->
-                    let tail = seq { for i in (startLine+1) .. endLine -> i } |> rev
-                    Seq.append backward tail
-        range |> Seq.map (fun x -> tss.GetLineFromLineNumber(x))                     
-
-    /// Get the lines in the buffer with the specified direction
-    let GetLines tss startLine kind =
-        match kind with 
-        | SearchKind.Forward -> GetLinesForwardCore tss startLine false
-        | SearchKind.ForwardWithWrap -> GetLinesForwardCore tss startLine true
-        | SearchKind.Backward -> GetLinesBackwardCore tss startLine false
-        | SearchKind.BackwardWithWrap -> GetLinesBackwardCore tss startLine true
-        | _ -> failwith "Invalid enum value"
-
-    /// Get the lines in the specified range
-    let GetLineRange snapshot startLineNumber endLineNumber = 
-        let count = endLineNumber - startLineNumber + 1
-        GetLines snapshot startLineNumber SearchKind.Forward
-        |> Seq.truncate count
-
-/// Contains operations to help fudge the Editor APIs to be more F# friendly.  Does not
-/// include any Vim specific logic
-module SnapshotSpanUtil =
-
-    /// Get the start point
-    let GetStartPoint (span:SnapshotSpan) = span.Start
-
-    /// Get the start position
-    let GetStartPosition (span:SnapshotSpan) = span.Start.Position
-
-    /// Get the end point
-    let GetEndPoint (span:SnapshotSpan) = span.End
-
-    /// Get the end position
-    let GetEndPosition (span:SnapshotSpan) = span.End.Position
-
-    /// Get the text of the span
-    let GetText (span:SnapshotSpan) = span.GetText()
-
-    /// Get the length of the span
-    let GetLength (span:SnapshotSpan) = span.Length
-
-    /// Get the raw Span
-    let GetSpan (span:SnapshotSpan) = span.Span
-
-    /// Get the Snapshot
-    let GetSnapshot (span:SnapshotSpan) = span.Snapshot
-
-    /// Get all of the points on the specified SnapshotSpan.  Will not return the End point
-    let GetPoints (span:SnapshotSpan) = 
-        let tss = span.Snapshot 
-        let startPos = span.Start.Position
-        if span.Length = 0 then Seq.empty 
-        else 
-            let max = span.Length-1
-            seq { for i in 0 .. max do yield SnapshotPoint(tss, startPos+i) }
-
-    /// Get all of the points on the specified SnapshotSpan backwards.  Will not return 
-    /// the End point
-    let GetPointsBackward (span:SnapshotSpan) =
-        let tss = span.Snapshot
-        let startPos = span.Start.Position
-        let length = span.Length
-        seq { for i in 1 .. length do 
-                let offset = length - i
-                yield SnapshotPoint(tss, startPos + offset) }
-
-    /// Get the first line in the SnapshotSpan
-    let GetStartLine (span:SnapshotSpan) = span.Start.GetContainingLine()
-
-    /// Get the end line in the SnapshotSpan.  Remember that End is not a part of the Span
-    /// but instead the first point after the Span.  This is important when the Span is 
-    /// ITextSnapshotLine.ExtentIncludingLineBreak as it is in Visual Mode
-    let GetEndLine (span:SnapshotSpan) = 
-        let doNormal() = 
-            if span.Length > 0 then span.End.Subtract(1).GetContainingLine()
-            else GetStartLine span
-
-        let snapshot = span.Snapshot
-        if SnapshotUtil.GetEndPoint snapshot = span.End then 
-            let line = span.End.GetContainingLine()
-            if line.Length = 0 then line
-            else doNormal()
-        else doNormal()
-
-    /// Get the start and end line of the SnapshotSpan.  Remember that End is not a part of
-    /// the span but instead the first point after the span
-    let GetStartAndEndLine span = GetStartLine span,GetEndLine span
-
-    /// Get the number of lines in this SnapshotSpan
-    let GetLineCount span = 
-        let startLine,endLine = GetStartAndEndLine span
-        (endLine.LineNumber - startLine.LineNumber) + 1
-
-    /// Is this a multiline SnapshotSpan
-    let IsMultiline span = 
-        let startLine,endLine = GetStartAndEndLine span
-        startLine.LineNumber < endLine.LineNumber
-
-    /// Gets the last point which is actually included in the span.  This is different than
-    /// EndPoint which is the first point after the span
-    let GetLastIncludedPoint (span:SnapshotSpan) =
-        if span.Length = 0 then None
-        else span.End.Subtract(1) |> Some
-
-<<<<<<< HEAD
-    /// Is this the last included point in the SnapshotSpan?  
-    let IsLastIncludedPoint span point = 
-        match GetLastIncludedPoint span with 
-        | None -> false
-        | Some(p) -> p = point 
-=======
-    /// Gets the last line which is apart of this Span.  
-    let GetLastIncludedLine span = 
-        let point = GetLastIncludedPoint span
-        match point with
-        | Some(point) -> point.GetContainingLine() |> Some
-        | None -> None
->>>>>>> 47b5bf90
-
-    /// Extend the SnapshotSpan count lines downwards.  If the count exceeds the end of the
-    /// Snapshot it will extend to the end
-    let ExtendDown span lineCount = 
-        let startLine,endLine = GetStartAndEndLine span
-        let endLine = SnapshotUtil.GetLineOrLast span.Snapshot (endLine.LineNumber+lineCount)
-        SnapshotSpan(startLine.Start, endLine.End)
-
-    /// Extend the SnapshotSpan count lines downwards.  If the count exceeds the end of the
-    /// Snapshot it will extend to the end.  The resulting Span will include the line break
-    /// of the last line
-    let ExtendDownIncludingLineBreak span lineCount = 
-        let span = ExtendDown span lineCount
-        let endLine = GetEndLine span
-        SnapshotSpan(span.Start, endLine.EndIncludingLineBreak)
-
-    /// Extend the SnapshotSpan to be the full line at both the start and end points
-    let ExtendToFullLine span =
-        let startLine,endLine = GetStartAndEndLine span
-        SnapshotSpan(startLine.Start, endLine.End)
-
-    /// Extend the SnapshotSpan to be the full line at both the start and end points
-    let ExtendToFullLineIncludingLineBreak span =
-        let startLine,endLine = GetStartAndEndLine span
-        SnapshotSpan(startLine.Start, endLine.EndIncludingLineBreak)
-
-    /// Reduces the SnapshotSpan to the subspan of the first line
-    let ReduceToStartLine span = 
-        if IsMultiline span then 
-            let line = GetStartLine span
-            SnapshotSpan(span.Start, line.EndIncludingLineBreak)
-        else span
-
-    /// Reduces the SnapshotSpan to the subspan of the last line
-    let ReduceToEndLine span = 
-        if IsMultiline span then 
-            let line = GetEndLine span
-            SnapshotSpan(line.Start, span.End)
-        else span
-
-    /// Get the ITextSnapshotLines included in this SnasphotSpan 
-    let GetAllLines span = 
-        let startLine = GetStartLine span
-        let count = GetLineCount span
-        SnapshotUtil.GetLines span.Snapshot startLine.LineNumber SearchKind.Forward
-        |> Seq.take count
-
-    /// Break the SnapshotSpan into 3 separate parts.  The middle is the ITextSnapshotLine seq
-    /// for the full lines in the middle and the two edge SnapshotSpan's
-    let GetLinesAndEdges span = 
-
-        // Calculate the lead edge and the remaining span 
-        let leadEdge,span = 
-            let startLine = GetStartLine span
-            if span.Start = SnapshotUtil.GetEndPoint span.Snapshot then 
-                // Special case for a 0 length span at the end of a Snapshot.  Just return 
-                // None.  Returning points or spans which start at the End point just causes
-                // problems as it forces special cases everywhere
-                None,span
-            elif span.IsEmpty then 
-                Some span,span
-            elif span.Start = startLine.Start && span.Length >= startLine.LengthIncludingLineBreak then
-                None,span
-            else 
-                let length = min span.Length (startLine.EndIncludingLineBreak.Position - span.Start.Position)
-                let lead = SnapshotSpan(span.Start, length)
-                Some lead, SnapshotSpan(lead.End, span.End)
-
-        // Calculate the trailing edge and finish off the middle span
-        let trailingEdge,span= 
-            if not span.IsEmpty then 
-                let endPointLine = span.End.GetContainingLine()
-                if span.End = endPointLine.Start then None,span
-                else Some(SnapshotSpan(endPointLine.Start, span.End)), SnapshotSpan(span.Start, endPointLine.Start)
-            else None,span
-
-        let lines = 
-            if span.IsEmpty then Seq.empty
-            else GetAllLines span
-
-        (leadEdge, lines, trailingEdge)
-
-    /// Is this an empty line.  That does this span represent the Extent or ExtentIncludingLineBreak of an 
-    /// ITextSnapshotLine which has 0 length.  Lines with greater than 0 length which contain all blanks
-    /// are not included (they are blank lines which is very different)
-    let IsEmptyLineSpan span = 
-        let line = GetStartLine span
-        line.Start = span.Start
-        && line.Length = 0 
-        && (span.End.Position >= span.End.Position && span.End.Position <= line.EndIncludingLineBreak.Position)
-
-    /// Create an empty span at the given point
-    let Create (startPoint:SnapshotPoint) (endPoint:SnapshotPoint) = SnapshotSpan(startPoint,endPoint)
-
-    /// Create an empty span at the given point
-    let CreateEmpty point = SnapshotSpan(point, 0)
-
-    /// Create a SnapshotSpan from the given bounds. 
-    /// TODO: Delete this
-    let CreateFromBounds (startPoint:SnapshotPoint) (endPoint:SnapshotPoint) = SnapshotSpan(startPoint,endPoint)
-
-    /// Create a span from the given point with the specified length
-    let CreateWithLength (startPoint:SnapshotPoint) (length:int) = SnapshotSpan(startPoint, length)
-
-    /// Create a span which is just a combination the provided spans.  It will be the 
-    /// overarching span
-    let CreateCombined seq = 
-        let inner state span = 
-            match state with
-            | None -> Some span
-            | Some(state) ->
-                let startPos = min (GetStartPosition state) (GetStartPosition span)
-                let endPos = max (GetEndPosition state) (GetEndPosition span)
-                SnapshotSpan((GetSnapshot state), startPos,endPos) |> Some
-        seq |> Seq.fold inner None
-
-    /// Creates a combined span.  In the case the provided enumeration is empty will 
-    /// return an empty span for the Snapshot 
-    let CreateCombinedOrEmpty snapshot seq = 
-        seq
-        |> CreateCombined 
-        |> OptionUtil.getOrDefault (SnapshotUtil.GetStartPoint snapshot |> CreateEmpty)
-
-    /// Create a span form the given start point to the end of the snapshot
-    let CreateFromProvidedStartToEnd (startPoint:SnapshotPoint) =
-        let endPoint = SnapshotUtil.GetEndPoint startPoint.Snapshot
-        SnapshotSpan(startPoint, endPoint)
-
-    /// Create a span from the start of the snapshot to the given end point
-    let CreateFromStartToProvidedEnd (endPoint:SnapshotPoint) = 
-        let startPoint = SnapshotPoint(endPoint.Snapshot, 0)
-        SnapshotSpan(startPoint,endPoint)
-
-/// Contains operations to help fudge the Editor APIs to be more F# friendly.  Does not
-/// include any Vim specific logic
-module NormalizedSnapshotSpanCollectionUtil =
-
-    /// Get the first item 
-    let GetFirst (col:NormalizedSnapshotSpanCollection) = col.[0]
-
-    /// Get the first item 
-    let GetLast (col:NormalizedSnapshotSpanCollection) = col.[col.Count-1]
-
-    /// Get the inclusive span 
-    let GetCombinedSpan col =
-        let first = GetFirst col
-        let last = GetLast col
-        SnapshotSpan(first.Start,last.End) 
-
-    let OfSeq (s:SnapshotSpan seq) = new NormalizedSnapshotSpanCollection(s)
-
-/// Contains operations to help fudge the Editor APIs to be more F# friendly.  Does not
-/// include any Vim specific logic
-module VirtualSnapshotSpanUtil = 
-
-    /// Get the span 
-    let GetSnapshotSpan (span:VirtualSnapshotSpan) = span.SnapshotSpan
-
-/// Contains operations to help fudge the Editor APIs to be more F# friendly.  Does not
-/// include any Vim specific logic
-module SnapshotLineUtil =
-
-    /// Length of the line
-    let GetLength (line:ITextSnapshotLine) = line.Length
-
-    /// Get the start point
-    let GetStart (line:ITextSnapshotLine) = line.Start
-
-    /// Get the end point
-    let GetEnd (line:ITextSnapshotLine) = line.End
-
-    /// Get the end point including the line break
-    let GetEndIncludingLineBreak (line:ITextSnapshotLine) = line.EndIncludingLineBreak
-
-    /// Get the line number
-    let GetLineNumber (line:ITextSnapshotLine) = line.LineNumber
-
-    let GetExtent (line:ITextSnapshotLine) = line.Extent
-
-    let GetExtentIncludingLineBreak (line:ITextSnapshotLine) = line.ExtentIncludingLineBreak
-
-    /// Get the points on the particular line in order 
-    let GetPoints line = GetExtent line |> SnapshotSpanUtil.GetPoints
-
-    /// Get the points on the particular line including the line break
-    let GetPointsIncludingLineBreak line = GetExtentIncludingLineBreak line |> SnapshotSpanUtil.GetPoints
-
-    /// Get the points on the particular line in reverse
-    let GetPointsBackward line = GetExtent line |> SnapshotSpanUtil.GetPointsBackward
-
-    /// Get the points on the particular line including the line break in reverse
-    let GetPointsIncludingLineBreakBackward line = GetExtentIncludingLineBreak line |> SnapshotSpanUtil.GetPointsBackward
-
-    /// Get the length of the line break
-    let GetLineBreakLength (line:ITextSnapshotLine) = line.LengthIncludingLineBreak - line.Length
-
-    /// Get the line break span 
-    let GetLineBreakSpan line = 
-        let point = GetEnd line
-        let length = GetLineBreakLength line
-        SnapshotSpan(point,length)
-
-    /// Get the indent point of the ITextSnapshotLine
-    let GetIndent line =
-        line 
-        |> GetPoints
-        |> Seq.skipWhile (fun point -> point.GetChar() |> CharUtil.IsWhiteSpace)
-        |> SeqUtil.tryHeadOnly
-        |> OptionUtil.getOrDefault (GetEnd line)
-
-[<RequireQualifiedAccess>]
-type PointKind =
-    /// Normal valid point within the ITextSnapshot.  Point in question is the argument
-    | Normal of SnapshotPoint
-    /// End point of a non-zero length buffer.  Data is a tuple of the last valid
-    /// point in the Snapshot and the end point
-    | EndPoint of SnapshotPoint * SnapshotPoint
-    /// This is a zero length buffer.  Point in question is the argument
-    | ZeroLength of SnapshotPoint
-
-/// Contains operations to help fudge the Editor APIs to be more F# friendly.  Does not
-/// include any Vim specific logic
-module SnapshotPointUtil =
-
-    /// Get the position
-    let GetPosition (point:SnapshotPoint) = point.Position
-   
-    /// Get the ITextSnapshotLine containing the specified SnapshotPoint
-    let GetContainingLine (point:SnapshotPoint) = point.GetContainingLine()
-
-    /// Get the ITextSnapshot containing the SnapshotPoint
-    let GetSnapshot (point:SnapshotPoint) = point.Snapshot
-
-    /// Get the ITextBuffer containing the SnapshotPoint
-    let GetBuffer (point:SnapshotPoint) = point.Snapshot.TextBuffer
-
-    /// Is the passed in SnapshotPoint inside the line break portion of the line
-    let IsInsideLineBreak point = 
-        let line = GetContainingLine point
-        point.Position >= line.End.Position
-
-    /// Is this the start of the containing line?
-    let IsStartOfLine point =
-        let line = GetContainingLine point
-        line.Start.Position = point.Position
-
-    /// Is this the end of the Snapshot
-    let IsEndPoint point = 
-        let snapshot = GetSnapshot point
-        point = SnapshotUtil.GetEndPoint snapshot
-
-    /// Is this point whitespace?
-    let IsWhitespace point =
-        if IsEndPoint point then false
-        else CharUtil.IsWhiteSpace (point.GetChar())
-
-    /// Get the line range passed in.  If the count of lines exceeds the amount of lines remaining
-    /// in the buffer, the span will be truncated to the final line
-    let GetLineSpan point =
-        let line = GetContainingLine point
-        line.Extent
-
-    /// Functions exactly line GetLineRangeSpan except it will include the final line up until
-    /// the end of the line break
-    let GetLineSpanIncludingLineBreak point =
-        let line = GetContainingLine point
-        line.ExtentIncludingLineBreak
-
-    // Get the span of the character which is pointed to by the point.  Normally this is a 
-    // trivial operation.  The only difficulty if the Point exists on an empty line.  In that
-    // case it is the extent of the line
-    let GetCharacterSpan point = 
-        let line = GetContainingLine point
-        let endSpan = new SnapshotSpan(line.End, line.EndIncludingLineBreak)
-        match endSpan.Contains(point) with
-            | true -> endSpan
-            | false -> new SnapshotSpan(point,1)
-
-    /// Get the next point in the buffer with wrap
-    let GetNextPointWithWrap point = 
-        let tss = GetSnapshot point
-        let line = GetContainingLine point
-        if point.Position >= line.End.Position then
-            let num = line.LineNumber+1
-            if num = tss.LineCount then SnapshotUtil.GetStartPoint tss
-            else tss.GetLineFromLineNumber(num).Start
-        else
-            point.Add(1)                    
-
-    /// Get the previous point in the buffer with wrap
-    let GetPreviousPointWithWrap point = 
-        let tss = GetSnapshot point
-        let line = GetContainingLine point
-        if point.Position = line.Start.Position then
-            if line.LineNumber = 0 then SnapshotUtil.GetEndPoint tss
-            else tss.GetLineFromLineNumber(line.LineNumber-1).End
-        else
-            point.Subtract(1)
-
-    /// Get the line range passed in.  If the count of lines exceeds the amount of lines remaining
-    /// in the buffer, the span will be truncated to the final line
-    let GetLineRangeSpan start count = 
-        let startLine = GetContainingLine start
-        let tss = startLine.Snapshot
-        let last = SnapshotUtil.GetLineOrLast tss (startLine.LineNumber+(count-1))
-        new SnapshotSpan(start, last.End)
-
-    /// Functions exactly line GetLineRangeSpan except it will include the final line up until
-    /// the end of the line break
-    let GetLineRangeSpanIncludingLineBreak (start:SnapshotPoint) count =
-        let tss = start.Snapshot
-        let startLine = start.GetContainingLine()
-        let last = SnapshotUtil.GetLineOrLast tss (startLine.LineNumber+(count-1))
-        new SnapshotSpan(start, last.EndIncludingLineBreak)
-
-    /// Get the line and column information for a given SnapshotPoint
-    let GetLineColumn point = 
-        let line = GetContainingLine point
-        let column = point.Position - line.Start.Position
-        (line.LineNumber,column)
-
-    /// Get the column number 
-    let GetColumn point = 
-        let _,column = GetLineColumn point 
-        column
-    
-    /// Get the lines of the containing ITextSnapshot as a seq 
-    let GetLines point kind =
-        let tss = GetSnapshot point
-        let startLine = point.GetContainingLine().LineNumber
-        SnapshotUtil.GetLines tss startLine kind 
-
-    /// Start searching the snapshot at the given point and return the buffer as a 
-    /// sequence of SnapshotSpans.  One will be returned per line in the buffer.  The
-    /// only exception is the start line which will be divided at the given start
-    /// point
-    let GetSpans point kind = 
-        let tss = GetSnapshot point
-        let startLine = GetContainingLine point
-        let inLineBreak = point.Position >= startLine.End.Position 
-        let middle = GetLines point kind |> Seq.skip 1 |> Seq.map SnapshotLineUtil.GetExtent
-
-        let getForward wrap = seq {
-            if point.Position < startLine.End.Position then yield SnapshotSpan(point, startLine.End)
-            yield! middle
-            if wrap && point.Position <> startLine.Start.Position  then 
-                let endPoint = if inLineBreak then startLine.End else point
-                yield SnapshotSpan(startLine.Start, endPoint)
-        }
-        let getBackward wrap = seq {
-
-            // First line. Don't forget it can be a 0 length line
-            if inLineBreak then yield startLine.Extent
-            elif startLine.Length > 0 then yield SnapshotSpan(startLine.Start, point.Add(1))
-
-            yield! middle
-
-            if point.Position + 1 < startLine.End.Position then
-                let lastSpan = SnapshotSpan(point.Add(1), startLine.End)
-                if wrap && lastSpan.Length > 0 then yield lastSpan
-        } 
-        
-        match kind with
-            | SearchKind.Forward -> getForward false
-            | SearchKind.ForwardWithWrap -> getForward true
-            | SearchKind.Backward -> getBackward false
-            | SearchKind.BackwardWithWrap -> getBackward true
-            | _ -> failwith "Invalid enum value"
-
-    /// Start searching the snapshot at the given point and return the buffer as a 
-    /// sequence of SnapshotPoints.  The first point returned will be the point passed
-    /// in
-    let GetPoints point kind =
-        let mapFunc = 
-            if SearchKindUtil.IsForward kind then SnapshotSpanUtil.GetPoints
-            else SnapshotSpanUtil.GetPointsBackward 
-        GetSpans point kind 
-        |> Seq.map mapFunc
-        |> Seq.concat       
-
-    /// Divide the ITextSnapshot into at most 2 SnapshotSpan instances at the provided
-    /// SnapshotPoint.  If there is an above span it will be exclusive to the provided
-    /// value
-    let GetDividedSnapshotSpans point kind = 
-        let above = SnapshotSpanUtil.CreateFromStartToProvidedEnd point
-        let below = SnapshotSpanUtil.CreateFromProvidedStartToEnd point
-        match kind with
-        | SearchKind.Forward -> [below]
-        | SearchKind.ForwardWithWrap -> [below; above] 
-        | SearchKind.Backward -> [above] 
-        | SearchKind.BackwardWithWrap -> [above; below] 
-        | _ -> failwith ""
-
-    /// Get the character associated with the current point.  Returns None for the last character
-    /// in the buffer which has no representable value
-    let TryGetChar point = 
-        let tss = GetSnapshot point
-        if point = SnapshotUtil.GetEndPoint tss then None
-        else point.GetChar() |> Some
-
-    /// Try and get the character associated with the current point.  If the point does not point to
-    /// a valid character in the buffer then the defaultValue will be returned
-    let GetCharOrDefault point defaultValue =
-        match TryGetChar point with
-        | Some(c) -> c
-        | None -> defaultValue
-
-    /// Get the characeter associated with the point.  Will throw for the End point in the Snapshot
-    let GetChar (point:SnapshotPoint) = point.GetChar()
-
-    /// Get the points on the containing line starting at the passed in value.  If the passed in start
-    /// point is inside the line break, an empty sequence will be returned
-    let GetPointsOnContainingLineFrom startPoint = 
-        if IsInsideLineBreak startPoint then Seq.empty
-        else 
-            let line = GetContainingLine startPoint
-            SnapshotSpan(startPoint, line.End) |> SnapshotSpanUtil.GetPoints
-
-    /// Get the points on the containing line start starting at the passed in value in reverse order.  If the
-    /// passed in point is inside the line break then the points of the entire line will be returned
-    let GetPointsOnContainingLineBackwardsFrom startPoint = 
-        let line = GetContainingLine startPoint
-        let span = 
-            if IsInsideLineBreak startPoint then SnapshotLineUtil.GetExtent line 
-            else 
-                // Adding 1 is safe here.  The End position is always a valid SnapshotPoint and since we're
-                // not in the line break startPoint must be < End and hence startPoint.Add(1) <= End
-                SnapshotSpan(line.Start, startPoint.Add(1)) 
-        span |> SnapshotSpanUtil.GetPointsBackward
-
-    /// Try and get the previous point on the same line.  If this is at the start of the line 
-    /// None will be returned
-    let TryGetPreviousPointOnLine point = 
-        let line = GetContainingLine point
-        let start = line.Start
-        if point.Position > start.Position then point.Subtract(1) |> Some
-        else None
-
-    /// Get the previous point on the same line.  If this is the start of the line then the
-    /// original input will be returned
-    let GetPreviousPointOnLine point count = 
-        let rec inner point count = 
-            if 0 = count then point
-            else 
-                match TryGetPreviousPointOnLine point with 
-                | Some(previous) -> inner previous (count-1)
-                | None -> point
-        inner point count
-
-    /// Get the span of going "count" previous points on the line with the original "point"
-    /// value being the End (exclusive) point on the Span
-    let GetPreviousPointOnLineSpan point count = 
-        let start = GetPreviousPointOnLine point count
-        SnapshotSpan(start, point)
-
-    /// Is this the last point on the line?
-    let IsLastPointOnLine point = 
-        let line = GetContainingLine point
-        if line.Length = 0 then point = line.Start
-        else point.Position + 1 = line.End.Position
-
-    /// Try and get the next point on the same line.  If this is the end of the line or if
-    /// the point is within the line break then None will be returned
-    let TryGetNextPointOnLine point =
-        let line = GetContainingLine point
-        let endPoint = line.End
-        if point.Position + 1 < endPoint.Position then point.Add(1) |> Some
-        else None
-
-    /// Get the next point on the same line.  If this is the end of the line or if the 
-    /// point is within the line break then the original value will be returned
-    let GetNextPointOnLine point count =
-        let rec inner point count = 
-            if 0 = count then point
-            else
-                match TryGetNextPointOnLine point with 
-                | Some(next) -> inner next (count-1)
-                | None -> point
-        inner point count
-
-    /// Get the span of going "count" next points on the line with the passed in
-    /// point being the Start of the returned Span
-    let GetNextPointOnLineSpan point count =
-        let line = GetContainingLine point
-        if point.Position >= line.End.Position then SnapshotSpan(point,point)
-        else
-            let endPosition = min line.End.Position (point.Position+count)
-            let endPoint = SnapshotPoint(line.Snapshot, endPosition)
-            SnapshotSpan(point, endPoint)
-
-    /// Try and add count to the SnapshotPoint.  Will return None if this causes
-    /// the point to go past the end of the Snapshot
-    let TryAdd point count = 
-        let pos = (GetPosition point) + count
-        let snapshot = GetSnapshot point
-        if pos > snapshot.Length then None
-        else point.Add(count) |> Some
-
-    /// Maybe add 1 to the given point.  Will return the original point
-    /// if it's the end of the Snapshot
-    let TryAddOne point = TryAdd point 1
-
-    /// Add the given coun to the SnapshotPoint
-    let Add count (point:SnapshotPoint) = point.Add(count)
-
-    /// Add 1 to the given SnapshotPoint
-    let AddOne (point:SnapshotPoint) = point.Add(1)
-
-    /// Add 1 to the given snapshot point unless it's the end of the buffer in which case just
-    /// return the passed in value
-    let AddOneOrCurrent point =
-        match TryAddOne point with
-        | None -> point
-        | Some(point) -> point
-
-    /// Subtract the count from the SnapshotPoint
-    let SubtractOne (point:SnapshotPoint) =  point.Subtract(1)
-
-    /// Maybe subtract the count from the SnapshotPoint
-    let TrySubtractOne (point:SnapshotPoint) =  
-        if point.Position = 0 then None
-        else point |> SubtractOne |> Some
-
-    /// Used to order two SnapshotPoint's in ascending order.  
-    let OrderAscending (left:SnapshotPoint) (right:SnapshotPoint) = 
-        if left.Position < right.Position then left,right
-        else right,left
-
-    /// Get the PointKind information about this SnapshotPoint
-    let GetPointKind point = 
-        if IsEndPoint point then 
-            match TrySubtractOne point with 
-            | Some(lastPoint) -> PointKind.EndPoint(lastPoint,point)
-            | None -> PointKind.ZeroLength(point)
-        else PointKind.Normal point
-
-module VirtualSnapshotPointUtil =
-    
-    let OfPoint (point:SnapshotPoint) = VirtualSnapshotPoint(point)
-
-    let GetPoint (point:VirtualSnapshotPoint) = point.Position
-
-    let GetPosition point = 
-        let point = GetPoint point
-        point.Position
-
-    let GetContainingLine (point:VirtualSnapshotPoint) = SnapshotPointUtil.GetContainingLine point.Position
-
-    let IsInVirtualSpace (point:VirtualSnapshotPoint) = point.IsInVirtualSpace
-
-    /// Incremental the VirtualSnapshotPoint by one keeping it on the same 
-    /// line
-    let AddOneOnSameLine point =
-        if IsInVirtualSpace point then VirtualSnapshotPoint(point.Position, point.VirtualSpaces + 1)
-        else
-            let line = GetContainingLine point
-            if point.Position = line.EndIncludingLineBreak then VirtualSnapshotPoint(point.Position, 1)
-            else VirtualSnapshotPoint(point.Position.Add(1))
-
-    /// Used to order two SnapshotPoint's in ascending order.  
-    let OrderAscending (left:VirtualSnapshotPoint) (right:VirtualSnapshotPoint) = 
-        if left.CompareTo(right) < 0 then left,right 
-        else right,left
-
-/// Contains operations to make it easier to use SnapshotLineRange from a type inference
-/// context
-module SnapshotLineRangeUtil = 
-
-    /// Create a range for the entire ItextSnapshot
-    let CreateForSnapshot (snapshot:ITextSnapshot) = 
-        SnapshotLineRange(snapshot, 0, snapshot.LineCount)
-
-    /// Create a range for the provided ITextSnapshotLine
-    let CreateForLine (line:ITextSnapshotLine) =
-        SnapshotLineRange(line.Snapshot, line.LineNumber, 1)
-
-    /// Create a range for the provided ITextSnapshotLine and with count length
-    let CreateForLineAndCount (line:ITextSnapshotLine) count = 
-        let snapshot = line.Snapshot
-        if count < 0 || line.LineNumber + (count-1) >= snapshot.LineCount then None
-        else SnapshotLineRange(snapshot, line.LineNumber, count) |> Some
-
-    /// Create a range for the provided ITextSnapshotLine and with at most count 
-    /// length.  If count pushes the range past the end of the buffer then the 
-    /// span will go to the end of the buffer
-    let CreateForLineAndMaxCount (line:ITextSnapshotLine) count = 
-        let maxCount = (line.Snapshot.LineCount - line.LineNumber)
-        let count = min count maxCount
-        SnapshotLineRange(line.Snapshot, line.LineNumber, count)
-
-    /// Cretae a line range which covers the start and end line of the provided span
-    let CreateForSpan span = 
-        let startLine,endLine = SnapshotSpanUtil.GetStartAndEndLine span
-        let count = (endLine.LineNumber - startLine.LineNumber) + 1
-        SnapshotLineRange(span.Snapshot, startLine.LineNumber, count)
-
-    /// Create a line range for the combined span 
-    let CreateForNormalizedSnapshotSpanCollection col = 
-        col |> NormalizedSnapshotSpanCollectionUtil.GetCombinedSpan |> CreateForSpan
-
-    /// Create a line range for the start line and extending count total lines
-    let CreateForLineNumberAndCount (snapshot:ITextSnapshot) lineNumber count = 
-        if count < 0 || lineNumber + (count-1) >= snapshot.LineCount then None
-        else SnapshotLineRange(snapshot, lineNumber, count) |> Some
-
-    /// Create a line range for the start line and extending at most conut total lines.  If
-    /// the max extends past the end of the buffer it will return to the end
-    let CreateForLineNumberAndMaxCount (snapshot:ITextSnapshot) lineNumber count = 
-        let line = snapshot.GetLineFromLineNumber(lineNumber)
-        CreateForLineAndMaxCount line count
-
-    /// Create a line range for the provided start and end line 
-    let CreateForLineRange (startLine:ITextSnapshotLine) (endLine:ITextSnapshotLine) = 
-        let count = (endLine.LineNumber - startLine.LineNumber) + 1
-        SnapshotLineRange(startLine.Snapshot, startLine.LineNumber, count)
-
-    /// Create a line range for the provided start and end line 
-    let CreateForLineNumberRange (snapshot:ITextSnapshot) startNumber endNumber = 
-        let startLine = snapshot.GetLineFromLineNumber(startNumber)
-        let endLine = snapshot.GetLineFromLineNumber(endNumber)
-        CreateForLineRange startLine endLine
-
-/// Contains operations to help fudge the Editor APIs to be more F# friendly.  Does not
-/// include any Vim specific logic
-module TextViewUtil =
-
-    let GetSnapshot (textView:ITextView) = textView.TextSnapshot
-
-    let GetCaret (textView:ITextView) = textView.Caret
-
-    let GetCaretPoint (textView:ITextView) = textView.Caret.Position.BufferPosition
-
-    let GetCaretPointKind textView = textView |> GetCaretPoint |> SnapshotPointUtil.GetPointKind
-
-    let GetCaretLine textView = GetCaretPoint textView |> SnapshotPointUtil.GetContainingLine
-
-    let GetCaretLineIndent textView = textView |> GetCaretLine |> SnapshotLineUtil.GetIndent
-
-    let GetCaretLineRange textView count = 
-        let line = GetCaretLine textView
-        SnapshotLineRangeUtil.CreateForLineAndMaxCount line count
-
-    let GetCaretPointAndLine textView = (GetCaretPoint textView),(GetCaretLine textView)
-
-    /// Returns a sequence of ITextSnapshotLines representing the visible lines in the buffer
-    let GetVisibleSnapshotLines (textView:ITextView) =
-        if textView.InLayout then Seq.empty
-        else 
-            let lines = textView.TextViewLines
-            let startNumber = lines.FirstVisibleLine.Start.GetContainingLine().LineNumber
-            let endNumber = lines.LastVisibleLine.End.GetContainingLine().LineNumber
-            let snapshot = textView.TextSnapshot
-            seq {
-                for i = startNumber to endNumber do
-                    yield SnapshotUtil.GetLine snapshot i
-            }
-
-    /// Ensure the caret is currently on the visible screen
-    let EnsureCaretOnScreen textView = 
-        let caret = GetCaret textView
-        caret.EnsureVisible()
-
-    /// Ensure the text pointed to by the caret is currently expanded
-    let EnsureCaretTextExpanded textView (outliningManager:IOutliningManager option) = 
-        match outliningManager with
-        | None -> ()
-        | Some(outliningManager) -> 
-            let point = GetCaretPoint textView
-            outliningManager.ExpandAll(SnapshotSpan(point,0), fun _ -> true) |> ignore
-
-    /// Ensure that the caret is both on screen and not in the middle of any outlining region
-    let EnsureCaretOnScreenAndTextExpanded textView outliningManager =
-        EnsureCaretOnScreen textView
-        EnsureCaretTextExpanded textView outliningManager
-
-    /// Move the caret to the given point and ensure it is on screen.  Will not expand any outlining regions
-    let MoveCaretToPoint textView (point:SnapshotPoint) = 
-        let caret = GetCaret textView
-        caret.MoveTo(point) |> ignore
-        EnsureCaretOnScreen textView 
-
-    /// Move the caret to the given point and ensure it is on screen.  Will not expand any outlining regions
-    let MoveCaretToVirtualPoint textView (point:VirtualSnapshotPoint) = 
-        let caret = GetCaret textView
-        caret.MoveTo(point) |> ignore
-        EnsureCaretOnScreen textView 
-
-    /// Move the caret to the given position and ensure it is on screen.  Will not expand any outlining regions
-    let MoveCaretToPosition textView (pos:int) = 
-        let tss = GetSnapshot textView
-        let point = SnapshotPoint(tss, pos)
-        MoveCaretToPoint textView point 
-
-module TextSelectionUtil = 
-
-    /// Returns the SnapshotSpan which represents the total of the selection.  This is a SnapshotSpan of the left
-    /// most and right most point point in any of the selected spans 
-    /// TODO: Delete this
-    let GetOverarchingSelectedSpan (selection:ITextSelection) = 
-        if selection.IsEmpty || 0 = selection.SelectedSpans.Count then None
-        else
-            let spans = selection.SelectedSpans
-            let min = spans |> Seq.map SnapshotSpanUtil.GetStartPosition |> Seq.min
-            let max = spans |> Seq.map SnapshotSpanUtil.GetEndPosition |> Seq.max
-            let span = Span.FromBounds(min,max)
-            let snapshot = spans.Item(0).Snapshot
-            SnapshotSpan(snapshot, span) |> Some
-
-    /// Gets the selection of the editor
-    let GetStreamSelectionSpan (selection:ITextSelection) = selection.StreamSelectionSpan
-
-module EditorOptionsUtil =
-
-    /// Get the option value if it exists
-    let GetOptionValue (opts:IEditorOptions) (key:EditorOptionKey<'a>) =
-        try
-            if opts.IsOptionDefined(key, false) then opts.GetOptionValue(key) |> Some
-            else None
-        with
-            | :? System.ArgumentException-> None
-            | :? System.InvalidOperationException -> None
-
-    let GetOptionValueOrDefault opts key defaultValue = 
-        match GetOptionValue opts key with
-        | Some(value) -> value
-        | None -> defaultValue
-
-module TrackingPointUtil =
-    
-    let GetPoint (snapshot:ITextSnapshot) (point:ITrackingPoint) =
-        try
-            point.GetPoint(snapshot) |> Some
-        with
-            | :? System.ArgumentException -> None
-
-    let GetPointInSnapshot point mode newSnapshot =
-        let oldSnapshot = SnapshotPointUtil.GetSnapshot point
-        let trackingPoint = oldSnapshot.CreateTrackingPoint(point.Position, mode)
-        GetPoint newSnapshot trackingPoint
-
-
-module TrackingSpanUtil =
-
-    let GetSpan (snapshot:ITextSnapshot) (span:ITrackingSpan) =
-        try 
-            span.GetSpan(snapshot) |> Some
-        with
-            | :? System.ArgumentException -> None
-
-
-
+﻿#light
+
+namespace Vim
+open Microsoft.VisualStudio.Text
+open Microsoft.VisualStudio.Text.Operations
+open Microsoft.VisualStudio.Text.Editor
+open Microsoft.VisualStudio.Text.Outlining
+
+/// Represents a range of lines in an ITextSnapshot.  Different from a SnapshotSpan
+/// because it declaratively supports lines instead of a position range
+type SnapshotLineRange 
+    (   _snapshot : ITextSnapshot,
+        _startLine : int,
+        _count : int ) =
+
+    do
+        if _startLine >= _snapshot.LineCount then
+            invalidArg "startLine" Resources.Common_InvalidLineNumber
+        if _startLine + (_count - 1) >= _snapshot.LineCount || _count < 1 then
+            invalidArg "count" Resources.Common_InvalidLineNumber
+
+    member x.Snapshot = _snapshot
+    member x.StartLineNumber = _startLine
+    member x.StartLine = _snapshot.GetLineFromLineNumber x.StartLineNumber
+    member x.Start = x.StartLine.Start
+    member x.Count = _count
+    member x.EndLineNumber = _startLine + (_count - 1)
+    member x.EndLine = _snapshot.GetLineFromLineNumber x.EndLineNumber
+    member x.End = x.EndLine.End
+    member x.EndIncludingLineBreak = x.EndLine.EndIncludingLineBreak
+    member x.Extent=
+        let startLine = x.StartLine
+        let endLine = x.EndLine
+        SnapshotSpan(startLine.Start, endLine.End)
+    member x.ExtentIncludingLineBreak = 
+        let startLine = x.StartLine
+        let endLine = x.EndLine
+        SnapshotSpan(startLine.Start, endLine.EndIncludingLineBreak)
+    member x.Lines = seq { for i in _startLine .. x.EndLineNumber do yield _snapshot.GetLineFromLineNumber(i) }
+    member x.GetText() = x.Extent.GetText()
+    member x.GetTextIncludingLineBreak() = x.ExtentIncludingLineBreak.GetText()
+
+    // Equality Functions
+    override x.GetHashCode() = _startLine ^^^ _count
+    override x.Equals (other:obj) = 
+        match other with
+        | :? SnapshotLineRange as other -> x.Equals(other)
+        | _ -> false
+    member x.Equals (other:SnapshotLineRange) = 
+        other.Snapshot = _snapshot
+        && other.StartLineNumber = _startLine
+        && other.Count = _count
+    interface System.IEquatable<SnapshotLineRange> with
+        member x.Equals other = x.Equals other
+    static member op_Equality(this,other) = 
+        System.Collections.Generic.EqualityComparer<SnapshotLineRange>.Default.Equals(this,other)
+    static member op_Inequality(this,other) = 
+        not (System.Collections.Generic.EqualityComparer<SnapshotLineRange>.Default.Equals(this,other))
+
+    // Overrides
+    override x.ToString() = sprintf "%d - %d : %s" _startLine x.EndLineNumber (x.Extent.ToString()) 
+
+/// Contains operations to help fudge the Editor APIs to be more F# friendly.  Does not
+/// include any Vim specific logic
+module SnapshotUtil = 
+    
+    /// Get the last line in the ITextSnapshot.  Avoid pulling the entire buffer into memory
+    /// slowly by using the index
+    let GetLastLine (tss:ITextSnapshot) =
+        let lastIndex = tss.LineCount - 1
+        tss.GetLineFromLineNumber(lastIndex)   
+
+    /// Get the line for the specified number
+    let GetLine (tss:ITextSnapshot) lineNumber = tss.GetLineFromLineNumber lineNumber
+
+    /// Get the first line in the snapshot
+    let GetFirstLine tss = GetLine tss 0
+
+    let GetLastLineNumber (tss:ITextSnapshot) = tss.LineCount - 1 
+
+    /// Get the end point of the snapshot
+    let GetEndPoint (tss:ITextSnapshot) = SnapshotPoint(tss, tss.Length)
+
+    /// Get the start point of the snapshot
+    let GetStartPoint (tss:ITextSnapshot) = SnapshotPoint(tss, 0)
+
+    /// Get the full span of the buffer 
+    let GetFullSpan tss = 
+        let startPoint = GetStartPoint tss
+        let endPoint = GetEndPoint tss
+        SnapshotSpan(startPoint,endPoint)
+
+    /// Get the text of the ITextSnapshot
+    let GetText (snapshot:ITextSnapshot) = snapshot.GetText()
+
+    /// Is the Line Number valid
+    let IsLineNumberValid (tss:ITextSnapshot) lineNumber = lineNumber >= 0 && lineNumber < tss.LineCount
+
+    /// Is the Span valid in this ITextSnapshot
+    let IsSpanValid (tss:ITextSnapshot) (span:Span) = 
+        let length = tss.Length
+        span.Start < tss.Length && span.End <= tss.Length
+
+    /// Get a valid line for the specified number if it's valid and the last line if it's
+    /// not
+    let GetLineOrLast tss lineNumber =
+        let lineNumber = if IsLineNumberValid tss lineNumber then lineNumber else GetLastLineNumber tss 
+        tss.GetLineFromLineNumber(lineNumber)
+
+    /// Get a valid line for the specified number if it's valid and the last line if it's
+    /// not
+    let GetLineOrFirst tss lineNumber =
+        let lineNumber = if IsLineNumberValid tss lineNumber then lineNumber else 0
+        tss.GetLineFromLineNumber(lineNumber)
+
+    /// Get the lines in the ITextSnapshot as a seq in forward fashion
+    let private GetLinesForwardCore tss startLine wrap =
+        let endLine = GetLastLineNumber tss
+        let endLine = tss.LineCount - 1
+        let forward = seq { for i in startLine .. endLine -> i }
+        let range = 
+            match wrap with 
+                | false -> forward
+                | true -> 
+                    let front = seq { for i in 0 .. (startLine-1) -> i}
+                    Seq.append forward front
+        range |> Seq.map (fun x -> tss.GetLineFromLineNumber(x))  
+
+    /// Get the lines in the ITextSnapshot as a seq in reverse order
+    let private GetLinesBackwardCore (tss : ITextSnapshot) startLine wrap =
+        let rev s = s |> List.ofSeq |> List.rev |> Seq.ofList
+        let endLine = tss.LineCount - 1
+        let all = seq { for i in 0 .. endLine -> i }
+        let backward = all |> Seq.take (startLine+1) |> rev
+        let range =               
+            match wrap with 
+                | false -> backward 
+                | true ->
+                    let tail = seq { for i in (startLine+1) .. endLine -> i } |> rev
+                    Seq.append backward tail
+        range |> Seq.map (fun x -> tss.GetLineFromLineNumber(x))                     
+
+    /// Get the lines in the buffer with the specified direction
+    let GetLines tss startLine kind =
+        match kind with 
+        | SearchKind.Forward -> GetLinesForwardCore tss startLine false
+        | SearchKind.ForwardWithWrap -> GetLinesForwardCore tss startLine true
+        | SearchKind.Backward -> GetLinesBackwardCore tss startLine false
+        | SearchKind.BackwardWithWrap -> GetLinesBackwardCore tss startLine true
+        | _ -> failwith "Invalid enum value"
+
+    /// Get the lines in the specified range
+    let GetLineRange snapshot startLineNumber endLineNumber = 
+        let count = endLineNumber - startLineNumber + 1
+        GetLines snapshot startLineNumber SearchKind.Forward
+        |> Seq.truncate count
+
+/// Contains operations to help fudge the Editor APIs to be more F# friendly.  Does not
+/// include any Vim specific logic
+module SnapshotSpanUtil =
+
+    /// Get the start point
+    let GetStartPoint (span:SnapshotSpan) = span.Start
+
+    /// Get the start position
+    let GetStartPosition (span:SnapshotSpan) = span.Start.Position
+
+    /// Get the end point
+    let GetEndPoint (span:SnapshotSpan) = span.End
+
+    /// Get the end position
+    let GetEndPosition (span:SnapshotSpan) = span.End.Position
+
+    /// Get the text of the span
+    let GetText (span:SnapshotSpan) = span.GetText()
+
+    /// Get the length of the span
+    let GetLength (span:SnapshotSpan) = span.Length
+
+    /// Get the raw Span
+    let GetSpan (span:SnapshotSpan) = span.Span
+
+    /// Get the Snapshot
+    let GetSnapshot (span:SnapshotSpan) = span.Snapshot
+
+    /// Get all of the points on the specified SnapshotSpan.  Will not return the End point
+    let GetPoints (span:SnapshotSpan) = 
+        let tss = span.Snapshot 
+        let startPos = span.Start.Position
+        if span.Length = 0 then Seq.empty 
+        else 
+            let max = span.Length-1
+            seq { for i in 0 .. max do yield SnapshotPoint(tss, startPos+i) }
+
+    /// Get all of the points on the specified SnapshotSpan backwards.  Will not return 
+    /// the End point
+    let GetPointsBackward (span:SnapshotSpan) =
+        let tss = span.Snapshot
+        let startPos = span.Start.Position
+        let length = span.Length
+        seq { for i in 1 .. length do 
+                let offset = length - i
+                yield SnapshotPoint(tss, startPos + offset) }
+
+    /// Get the first line in the SnapshotSpan
+    let GetStartLine (span:SnapshotSpan) = span.Start.GetContainingLine()
+
+    /// Get the end line in the SnapshotSpan.  Remember that End is not a part of the Span
+    /// but instead the first point after the Span.  This is important when the Span is 
+    /// ITextSnapshotLine.ExtentIncludingLineBreak as it is in Visual Mode
+    let GetEndLine (span:SnapshotSpan) = 
+        let doNormal() = 
+            if span.Length > 0 then span.End.Subtract(1).GetContainingLine()
+            else GetStartLine span
+
+        let snapshot = span.Snapshot
+        if SnapshotUtil.GetEndPoint snapshot = span.End then 
+            let line = span.End.GetContainingLine()
+            if line.Length = 0 then line
+            else doNormal()
+        else doNormal()
+
+    /// Get the start and end line of the SnapshotSpan.  Remember that End is not a part of
+    /// the span but instead the first point after the span
+    let GetStartAndEndLine span = GetStartLine span,GetEndLine span
+
+    /// Get the number of lines in this SnapshotSpan
+    let GetLineCount span = 
+        let startLine,endLine = GetStartAndEndLine span
+        (endLine.LineNumber - startLine.LineNumber) + 1
+
+    /// Is this a multiline SnapshotSpan
+    let IsMultiline span = 
+        let startLine,endLine = GetStartAndEndLine span
+        startLine.LineNumber < endLine.LineNumber
+
+    /// Gets the last point which is actually included in the span.  This is different than
+    /// EndPoint which is the first point after the span
+    let GetLastIncludedPoint (span:SnapshotSpan) =
+        if span.Length = 0 then None
+        else span.End.Subtract(1) |> Some
+
+    /// Is this the last included point in the SnapshotSpan?  
+    let IsLastIncludedPoint span point = 
+        match GetLastIncludedPoint span with 
+        | None -> false
+        | Some(p) -> p = point 
+
+    /// Gets the last line which is apart of this Span.  
+    let GetLastIncludedLine span = 
+        let point = GetLastIncludedPoint span
+        match point with
+        | Some(point) -> point.GetContainingLine() |> Some
+        | None -> None
+
+    /// Extend the SnapshotSpan count lines downwards.  If the count exceeds the end of the
+    /// Snapshot it will extend to the end
+    let ExtendDown span lineCount = 
+        let startLine,endLine = GetStartAndEndLine span
+        let endLine = SnapshotUtil.GetLineOrLast span.Snapshot (endLine.LineNumber+lineCount)
+        SnapshotSpan(startLine.Start, endLine.End)
+
+    /// Extend the SnapshotSpan count lines downwards.  If the count exceeds the end of the
+    /// Snapshot it will extend to the end.  The resulting Span will include the line break
+    /// of the last line
+    let ExtendDownIncludingLineBreak span lineCount = 
+        let span = ExtendDown span lineCount
+        let endLine = GetEndLine span
+        SnapshotSpan(span.Start, endLine.EndIncludingLineBreak)
+
+    /// Extend the SnapshotSpan to be the full line at both the start and end points
+    let ExtendToFullLine span =
+        let startLine,endLine = GetStartAndEndLine span
+        SnapshotSpan(startLine.Start, endLine.End)
+
+    /// Extend the SnapshotSpan to be the full line at both the start and end points
+    let ExtendToFullLineIncludingLineBreak span =
+        let startLine,endLine = GetStartAndEndLine span
+        SnapshotSpan(startLine.Start, endLine.EndIncludingLineBreak)
+
+    /// Reduces the SnapshotSpan to the subspan of the first line
+    let ReduceToStartLine span = 
+        if IsMultiline span then 
+            let line = GetStartLine span
+            SnapshotSpan(span.Start, line.EndIncludingLineBreak)
+        else span
+
+    /// Reduces the SnapshotSpan to the subspan of the last line
+    let ReduceToEndLine span = 
+        if IsMultiline span then 
+            let line = GetEndLine span
+            SnapshotSpan(line.Start, span.End)
+        else span
+
+    /// Get the ITextSnapshotLines included in this SnasphotSpan 
+    let GetAllLines span = 
+        let startLine = GetStartLine span
+        let count = GetLineCount span
+        SnapshotUtil.GetLines span.Snapshot startLine.LineNumber SearchKind.Forward
+        |> Seq.take count
+
+    /// Break the SnapshotSpan into 3 separate parts.  The middle is the ITextSnapshotLine seq
+    /// for the full lines in the middle and the two edge SnapshotSpan's
+    let GetLinesAndEdges span = 
+
+        // Calculate the lead edge and the remaining span 
+        let leadEdge,span = 
+            let startLine = GetStartLine span
+            if span.Start = SnapshotUtil.GetEndPoint span.Snapshot then 
+                // Special case for a 0 length span at the end of a Snapshot.  Just return 
+                // None.  Returning points or spans which start at the End point just causes
+                // problems as it forces special cases everywhere
+                None,span
+            elif span.IsEmpty then 
+                Some span,span
+            elif span.Start = startLine.Start && span.Length >= startLine.LengthIncludingLineBreak then
+                None,span
+            else 
+                let length = min span.Length (startLine.EndIncludingLineBreak.Position - span.Start.Position)
+                let lead = SnapshotSpan(span.Start, length)
+                Some lead, SnapshotSpan(lead.End, span.End)
+
+        // Calculate the trailing edge and finish off the middle span
+        let trailingEdge,span= 
+            if not span.IsEmpty then 
+                let endPointLine = span.End.GetContainingLine()
+                if span.End = endPointLine.Start then None,span
+                else Some(SnapshotSpan(endPointLine.Start, span.End)), SnapshotSpan(span.Start, endPointLine.Start)
+            else None,span
+
+        let lines = 
+            if span.IsEmpty then Seq.empty
+            else GetAllLines span
+
+        (leadEdge, lines, trailingEdge)
+
+    /// Is this an empty line.  That does this span represent the Extent or ExtentIncludingLineBreak of an 
+    /// ITextSnapshotLine which has 0 length.  Lines with greater than 0 length which contain all blanks
+    /// are not included (they are blank lines which is very different)
+    let IsEmptyLineSpan span = 
+        let line = GetStartLine span
+        line.Start = span.Start
+        && line.Length = 0 
+        && (span.End.Position >= span.End.Position && span.End.Position <= line.EndIncludingLineBreak.Position)
+
+    /// Create an empty span at the given point
+    let Create (startPoint:SnapshotPoint) (endPoint:SnapshotPoint) = SnapshotSpan(startPoint,endPoint)
+
+    /// Create an empty span at the given point
+    let CreateEmpty point = SnapshotSpan(point, 0)
+
+    /// Create a SnapshotSpan from the given bounds. 
+    /// TODO: Delete this
+    let CreateFromBounds (startPoint:SnapshotPoint) (endPoint:SnapshotPoint) = SnapshotSpan(startPoint,endPoint)
+
+    /// Create a span from the given point with the specified length
+    let CreateWithLength (startPoint:SnapshotPoint) (length:int) = SnapshotSpan(startPoint, length)
+
+    /// Create a span which is just a combination the provided spans.  It will be the 
+    /// overarching span
+    let CreateCombined seq = 
+        let inner state span = 
+            match state with
+            | None -> Some span
+            | Some(state) ->
+                let startPos = min (GetStartPosition state) (GetStartPosition span)
+                let endPos = max (GetEndPosition state) (GetEndPosition span)
+                SnapshotSpan((GetSnapshot state), startPos,endPos) |> Some
+        seq |> Seq.fold inner None
+
+    /// Creates a combined span.  In the case the provided enumeration is empty will 
+    /// return an empty span for the Snapshot 
+    let CreateCombinedOrEmpty snapshot seq = 
+        seq
+        |> CreateCombined 
+        |> OptionUtil.getOrDefault (SnapshotUtil.GetStartPoint snapshot |> CreateEmpty)
+
+    /// Create a span form the given start point to the end of the snapshot
+    let CreateFromProvidedStartToEnd (startPoint:SnapshotPoint) =
+        let endPoint = SnapshotUtil.GetEndPoint startPoint.Snapshot
+        SnapshotSpan(startPoint, endPoint)
+
+    /// Create a span from the start of the snapshot to the given end point
+    let CreateFromStartToProvidedEnd (endPoint:SnapshotPoint) = 
+        let startPoint = SnapshotPoint(endPoint.Snapshot, 0)
+        SnapshotSpan(startPoint,endPoint)
+
+/// Contains operations to help fudge the Editor APIs to be more F# friendly.  Does not
+/// include any Vim specific logic
+module NormalizedSnapshotSpanCollectionUtil =
+
+    /// Get the first item 
+    let GetFirst (col:NormalizedSnapshotSpanCollection) = col.[0]
+
+    /// Get the first item 
+    let GetLast (col:NormalizedSnapshotSpanCollection) = col.[col.Count-1]
+
+    /// Get the inclusive span 
+    let GetCombinedSpan col =
+        let first = GetFirst col
+        let last = GetLast col
+        SnapshotSpan(first.Start,last.End) 
+
+    let OfSeq (s:SnapshotSpan seq) = new NormalizedSnapshotSpanCollection(s)
+
+/// Contains operations to help fudge the Editor APIs to be more F# friendly.  Does not
+/// include any Vim specific logic
+module VirtualSnapshotSpanUtil = 
+
+    /// Get the span 
+    let GetSnapshotSpan (span:VirtualSnapshotSpan) = span.SnapshotSpan
+
+/// Contains operations to help fudge the Editor APIs to be more F# friendly.  Does not
+/// include any Vim specific logic
+module SnapshotLineUtil =
+
+    /// Length of the line
+    let GetLength (line:ITextSnapshotLine) = line.Length
+
+    /// Get the start point
+    let GetStart (line:ITextSnapshotLine) = line.Start
+
+    /// Get the end point
+    let GetEnd (line:ITextSnapshotLine) = line.End
+
+    /// Get the end point including the line break
+    let GetEndIncludingLineBreak (line:ITextSnapshotLine) = line.EndIncludingLineBreak
+
+    /// Get the line number
+    let GetLineNumber (line:ITextSnapshotLine) = line.LineNumber
+
+    let GetExtent (line:ITextSnapshotLine) = line.Extent
+
+    let GetExtentIncludingLineBreak (line:ITextSnapshotLine) = line.ExtentIncludingLineBreak
+
+    /// Get the points on the particular line in order 
+    let GetPoints line = GetExtent line |> SnapshotSpanUtil.GetPoints
+
+    /// Get the points on the particular line including the line break
+    let GetPointsIncludingLineBreak line = GetExtentIncludingLineBreak line |> SnapshotSpanUtil.GetPoints
+
+    /// Get the points on the particular line in reverse
+    let GetPointsBackward line = GetExtent line |> SnapshotSpanUtil.GetPointsBackward
+
+    /// Get the points on the particular line including the line break in reverse
+    let GetPointsIncludingLineBreakBackward line = GetExtentIncludingLineBreak line |> SnapshotSpanUtil.GetPointsBackward
+
+    /// Get the length of the line break
+    let GetLineBreakLength (line:ITextSnapshotLine) = line.LengthIncludingLineBreak - line.Length
+
+    /// Get the line break span 
+    let GetLineBreakSpan line = 
+        let point = GetEnd line
+        let length = GetLineBreakLength line
+        SnapshotSpan(point,length)
+
+    /// Get the indent point of the ITextSnapshotLine
+    let GetIndent line =
+        line 
+        |> GetPoints
+        |> Seq.skipWhile (fun point -> point.GetChar() |> CharUtil.IsWhiteSpace)
+        |> SeqUtil.tryHeadOnly
+        |> OptionUtil.getOrDefault (GetEnd line)
+
+[<RequireQualifiedAccess>]
+type PointKind =
+    /// Normal valid point within the ITextSnapshot.  Point in question is the argument
+    | Normal of SnapshotPoint
+    /// End point of a non-zero length buffer.  Data is a tuple of the last valid
+    /// point in the Snapshot and the end point
+    | EndPoint of SnapshotPoint * SnapshotPoint
+    /// This is a zero length buffer.  Point in question is the argument
+    | ZeroLength of SnapshotPoint
+
+/// Contains operations to help fudge the Editor APIs to be more F# friendly.  Does not
+/// include any Vim specific logic
+module SnapshotPointUtil =
+
+    /// Get the position
+    let GetPosition (point:SnapshotPoint) = point.Position
+   
+    /// Get the ITextSnapshotLine containing the specified SnapshotPoint
+    let GetContainingLine (point:SnapshotPoint) = point.GetContainingLine()
+
+    /// Get the ITextSnapshot containing the SnapshotPoint
+    let GetSnapshot (point:SnapshotPoint) = point.Snapshot
+
+    /// Get the ITextBuffer containing the SnapshotPoint
+    let GetBuffer (point:SnapshotPoint) = point.Snapshot.TextBuffer
+
+    /// Is the passed in SnapshotPoint inside the line break portion of the line
+    let IsInsideLineBreak point = 
+        let line = GetContainingLine point
+        point.Position >= line.End.Position
+
+    /// Is this the start of the containing line?
+    let IsStartOfLine point =
+        let line = GetContainingLine point
+        line.Start.Position = point.Position
+
+    /// Is this the end of the Snapshot
+    let IsEndPoint point = 
+        let snapshot = GetSnapshot point
+        point = SnapshotUtil.GetEndPoint snapshot
+
+    /// Is this point whitespace?
+    let IsWhitespace point =
+        if IsEndPoint point then false
+        else CharUtil.IsWhiteSpace (point.GetChar())
+
+    /// Get the line range passed in.  If the count of lines exceeds the amount of lines remaining
+    /// in the buffer, the span will be truncated to the final line
+    let GetLineSpan point =
+        let line = GetContainingLine point
+        line.Extent
+
+    /// Functions exactly line GetLineRangeSpan except it will include the final line up until
+    /// the end of the line break
+    let GetLineSpanIncludingLineBreak point =
+        let line = GetContainingLine point
+        line.ExtentIncludingLineBreak
+
+    // Get the span of the character which is pointed to by the point.  Normally this is a 
+    // trivial operation.  The only difficulty if the Point exists on an empty line.  In that
+    // case it is the extent of the line
+    let GetCharacterSpan point = 
+        let line = GetContainingLine point
+        let endSpan = new SnapshotSpan(line.End, line.EndIncludingLineBreak)
+        match endSpan.Contains(point) with
+            | true -> endSpan
+            | false -> new SnapshotSpan(point,1)
+
+    /// Get the next point in the buffer with wrap
+    let GetNextPointWithWrap point = 
+        let tss = GetSnapshot point
+        let line = GetContainingLine point
+        if point.Position >= line.End.Position then
+            let num = line.LineNumber+1
+            if num = tss.LineCount then SnapshotUtil.GetStartPoint tss
+            else tss.GetLineFromLineNumber(num).Start
+        else
+            point.Add(1)                    
+
+    /// Get the previous point in the buffer with wrap
+    let GetPreviousPointWithWrap point = 
+        let tss = GetSnapshot point
+        let line = GetContainingLine point
+        if point.Position = line.Start.Position then
+            if line.LineNumber = 0 then SnapshotUtil.GetEndPoint tss
+            else tss.GetLineFromLineNumber(line.LineNumber-1).End
+        else
+            point.Subtract(1)
+
+    /// Get the line range passed in.  If the count of lines exceeds the amount of lines remaining
+    /// in the buffer, the span will be truncated to the final line
+    let GetLineRangeSpan start count = 
+        let startLine = GetContainingLine start
+        let tss = startLine.Snapshot
+        let last = SnapshotUtil.GetLineOrLast tss (startLine.LineNumber+(count-1))
+        new SnapshotSpan(start, last.End)
+
+    /// Functions exactly line GetLineRangeSpan except it will include the final line up until
+    /// the end of the line break
+    let GetLineRangeSpanIncludingLineBreak (start:SnapshotPoint) count =
+        let tss = start.Snapshot
+        let startLine = start.GetContainingLine()
+        let last = SnapshotUtil.GetLineOrLast tss (startLine.LineNumber+(count-1))
+        new SnapshotSpan(start, last.EndIncludingLineBreak)
+
+    /// Get the line and column information for a given SnapshotPoint
+    let GetLineColumn point = 
+        let line = GetContainingLine point
+        let column = point.Position - line.Start.Position
+        (line.LineNumber,column)
+
+    /// Get the column number 
+    let GetColumn point = 
+        let _,column = GetLineColumn point 
+        column
+    
+    /// Get the lines of the containing ITextSnapshot as a seq 
+    let GetLines point kind =
+        let tss = GetSnapshot point
+        let startLine = point.GetContainingLine().LineNumber
+        SnapshotUtil.GetLines tss startLine kind 
+
+    /// Start searching the snapshot at the given point and return the buffer as a 
+    /// sequence of SnapshotSpans.  One will be returned per line in the buffer.  The
+    /// only exception is the start line which will be divided at the given start
+    /// point
+    let GetSpans point kind = 
+        let tss = GetSnapshot point
+        let startLine = GetContainingLine point
+        let inLineBreak = point.Position >= startLine.End.Position 
+        let middle = GetLines point kind |> Seq.skip 1 |> Seq.map SnapshotLineUtil.GetExtent
+
+        let getForward wrap = seq {
+            if point.Position < startLine.End.Position then yield SnapshotSpan(point, startLine.End)
+            yield! middle
+            if wrap && point.Position <> startLine.Start.Position  then 
+                let endPoint = if inLineBreak then startLine.End else point
+                yield SnapshotSpan(startLine.Start, endPoint)
+        }
+        let getBackward wrap = seq {
+
+            // First line. Don't forget it can be a 0 length line
+            if inLineBreak then yield startLine.Extent
+            elif startLine.Length > 0 then yield SnapshotSpan(startLine.Start, point.Add(1))
+
+            yield! middle
+
+            if point.Position + 1 < startLine.End.Position then
+                let lastSpan = SnapshotSpan(point.Add(1), startLine.End)
+                if wrap && lastSpan.Length > 0 then yield lastSpan
+        } 
+        
+        match kind with
+            | SearchKind.Forward -> getForward false
+            | SearchKind.ForwardWithWrap -> getForward true
+            | SearchKind.Backward -> getBackward false
+            | SearchKind.BackwardWithWrap -> getBackward true
+            | _ -> failwith "Invalid enum value"
+
+    /// Start searching the snapshot at the given point and return the buffer as a 
+    /// sequence of SnapshotPoints.  The first point returned will be the point passed
+    /// in
+    let GetPoints point kind =
+        let mapFunc = 
+            if SearchKindUtil.IsForward kind then SnapshotSpanUtil.GetPoints
+            else SnapshotSpanUtil.GetPointsBackward 
+        GetSpans point kind 
+        |> Seq.map mapFunc
+        |> Seq.concat       
+
+    /// Divide the ITextSnapshot into at most 2 SnapshotSpan instances at the provided
+    /// SnapshotPoint.  If there is an above span it will be exclusive to the provided
+    /// value
+    let GetDividedSnapshotSpans point kind = 
+        let above = SnapshotSpanUtil.CreateFromStartToProvidedEnd point
+        let below = SnapshotSpanUtil.CreateFromProvidedStartToEnd point
+        match kind with
+        | SearchKind.Forward -> [below]
+        | SearchKind.ForwardWithWrap -> [below; above] 
+        | SearchKind.Backward -> [above] 
+        | SearchKind.BackwardWithWrap -> [above; below] 
+        | _ -> failwith ""
+
+    /// Get the character associated with the current point.  Returns None for the last character
+    /// in the buffer which has no representable value
+    let TryGetChar point = 
+        let tss = GetSnapshot point
+        if point = SnapshotUtil.GetEndPoint tss then None
+        else point.GetChar() |> Some
+
+    /// Try and get the character associated with the current point.  If the point does not point to
+    /// a valid character in the buffer then the defaultValue will be returned
+    let GetCharOrDefault point defaultValue =
+        match TryGetChar point with
+        | Some(c) -> c
+        | None -> defaultValue
+
+    /// Get the characeter associated with the point.  Will throw for the End point in the Snapshot
+    let GetChar (point:SnapshotPoint) = point.GetChar()
+
+    /// Get the points on the containing line starting at the passed in value.  If the passed in start
+    /// point is inside the line break, an empty sequence will be returned
+    let GetPointsOnContainingLineFrom startPoint = 
+        if IsInsideLineBreak startPoint then Seq.empty
+        else 
+            let line = GetContainingLine startPoint
+            SnapshotSpan(startPoint, line.End) |> SnapshotSpanUtil.GetPoints
+
+    /// Get the points on the containing line start starting at the passed in value in reverse order.  If the
+    /// passed in point is inside the line break then the points of the entire line will be returned
+    let GetPointsOnContainingLineBackwardsFrom startPoint = 
+        let line = GetContainingLine startPoint
+        let span = 
+            if IsInsideLineBreak startPoint then SnapshotLineUtil.GetExtent line 
+            else 
+                // Adding 1 is safe here.  The End position is always a valid SnapshotPoint and since we're
+                // not in the line break startPoint must be < End and hence startPoint.Add(1) <= End
+                SnapshotSpan(line.Start, startPoint.Add(1)) 
+        span |> SnapshotSpanUtil.GetPointsBackward
+
+    /// Try and get the previous point on the same line.  If this is at the start of the line 
+    /// None will be returned
+    let TryGetPreviousPointOnLine point = 
+        let line = GetContainingLine point
+        let start = line.Start
+        if point.Position > start.Position then point.Subtract(1) |> Some
+        else None
+
+    /// Get the previous point on the same line.  If this is the start of the line then the
+    /// original input will be returned
+    let GetPreviousPointOnLine point count = 
+        let rec inner point count = 
+            if 0 = count then point
+            else 
+                match TryGetPreviousPointOnLine point with 
+                | Some(previous) -> inner previous (count-1)
+                | None -> point
+        inner point count
+
+    /// Get the span of going "count" previous points on the line with the original "point"
+    /// value being the End (exclusive) point on the Span
+    let GetPreviousPointOnLineSpan point count = 
+        let start = GetPreviousPointOnLine point count
+        SnapshotSpan(start, point)
+
+    /// Is this the last point on the line?
+    let IsLastPointOnLine point = 
+        let line = GetContainingLine point
+        if line.Length = 0 then point = line.Start
+        else point.Position + 1 = line.End.Position
+
+    /// Try and get the next point on the same line.  If this is the end of the line or if
+    /// the point is within the line break then None will be returned
+    let TryGetNextPointOnLine point =
+        let line = GetContainingLine point
+        let endPoint = line.End
+        if point.Position + 1 < endPoint.Position then point.Add(1) |> Some
+        else None
+
+    /// Get the next point on the same line.  If this is the end of the line or if the 
+    /// point is within the line break then the original value will be returned
+    let GetNextPointOnLine point count =
+        let rec inner point count = 
+            if 0 = count then point
+            else
+                match TryGetNextPointOnLine point with 
+                | Some(next) -> inner next (count-1)
+                | None -> point
+        inner point count
+
+    /// Get the span of going "count" next points on the line with the passed in
+    /// point being the Start of the returned Span
+    let GetNextPointOnLineSpan point count =
+        let line = GetContainingLine point
+        if point.Position >= line.End.Position then SnapshotSpan(point,point)
+        else
+            let endPosition = min line.End.Position (point.Position+count)
+            let endPoint = SnapshotPoint(line.Snapshot, endPosition)
+            SnapshotSpan(point, endPoint)
+
+    /// Try and add count to the SnapshotPoint.  Will return None if this causes
+    /// the point to go past the end of the Snapshot
+    let TryAdd point count = 
+        let pos = (GetPosition point) + count
+        let snapshot = GetSnapshot point
+        if pos > snapshot.Length then None
+        else point.Add(count) |> Some
+
+    /// Maybe add 1 to the given point.  Will return the original point
+    /// if it's the end of the Snapshot
+    let TryAddOne point = TryAdd point 1
+
+    /// Add the given coun to the SnapshotPoint
+    let Add count (point:SnapshotPoint) = point.Add(count)
+
+    /// Add 1 to the given SnapshotPoint
+    let AddOne (point:SnapshotPoint) = point.Add(1)
+
+    /// Add 1 to the given snapshot point unless it's the end of the buffer in which case just
+    /// return the passed in value
+    let AddOneOrCurrent point =
+        match TryAddOne point with
+        | None -> point
+        | Some(point) -> point
+
+    /// Subtract the count from the SnapshotPoint
+    let SubtractOne (point:SnapshotPoint) =  point.Subtract(1)
+
+    /// Maybe subtract the count from the SnapshotPoint
+    let TrySubtractOne (point:SnapshotPoint) =  
+        if point.Position = 0 then None
+        else point |> SubtractOne |> Some
+
+    /// Used to order two SnapshotPoint's in ascending order.  
+    let OrderAscending (left:SnapshotPoint) (right:SnapshotPoint) = 
+        if left.Position < right.Position then left,right
+        else right,left
+
+    /// Get the PointKind information about this SnapshotPoint
+    let GetPointKind point = 
+        if IsEndPoint point then 
+            match TrySubtractOne point with 
+            | Some(lastPoint) -> PointKind.EndPoint(lastPoint,point)
+            | None -> PointKind.ZeroLength(point)
+        else PointKind.Normal point
+
+module VirtualSnapshotPointUtil =
+    
+    let OfPoint (point:SnapshotPoint) = VirtualSnapshotPoint(point)
+
+    let GetPoint (point:VirtualSnapshotPoint) = point.Position
+
+    let GetPosition point = 
+        let point = GetPoint point
+        point.Position
+
+    let GetContainingLine (point:VirtualSnapshotPoint) = SnapshotPointUtil.GetContainingLine point.Position
+
+    let IsInVirtualSpace (point:VirtualSnapshotPoint) = point.IsInVirtualSpace
+
+    /// Incremental the VirtualSnapshotPoint by one keeping it on the same 
+    /// line
+    let AddOneOnSameLine point =
+        if IsInVirtualSpace point then VirtualSnapshotPoint(point.Position, point.VirtualSpaces + 1)
+        else
+            let line = GetContainingLine point
+            if point.Position = line.EndIncludingLineBreak then VirtualSnapshotPoint(point.Position, 1)
+            else VirtualSnapshotPoint(point.Position.Add(1))
+
+    /// Used to order two SnapshotPoint's in ascending order.  
+    let OrderAscending (left:VirtualSnapshotPoint) (right:VirtualSnapshotPoint) = 
+        if left.CompareTo(right) < 0 then left,right 
+        else right,left
+
+/// Contains operations to make it easier to use SnapshotLineRange from a type inference
+/// context
+module SnapshotLineRangeUtil = 
+
+    /// Create a range for the entire ItextSnapshot
+    let CreateForSnapshot (snapshot:ITextSnapshot) = 
+        SnapshotLineRange(snapshot, 0, snapshot.LineCount)
+
+    /// Create a range for the provided ITextSnapshotLine
+    let CreateForLine (line:ITextSnapshotLine) =
+        SnapshotLineRange(line.Snapshot, line.LineNumber, 1)
+
+    /// Create a range for the provided ITextSnapshotLine and with count length
+    let CreateForLineAndCount (line:ITextSnapshotLine) count = 
+        let snapshot = line.Snapshot
+        if count < 0 || line.LineNumber + (count-1) >= snapshot.LineCount then None
+        else SnapshotLineRange(snapshot, line.LineNumber, count) |> Some
+
+    /// Create a range for the provided ITextSnapshotLine and with at most count 
+    /// length.  If count pushes the range past the end of the buffer then the 
+    /// span will go to the end of the buffer
+    let CreateForLineAndMaxCount (line:ITextSnapshotLine) count = 
+        let maxCount = (line.Snapshot.LineCount - line.LineNumber)
+        let count = min count maxCount
+        SnapshotLineRange(line.Snapshot, line.LineNumber, count)
+
+    /// Cretae a line range which covers the start and end line of the provided span
+    let CreateForSpan span = 
+        let startLine,endLine = SnapshotSpanUtil.GetStartAndEndLine span
+        let count = (endLine.LineNumber - startLine.LineNumber) + 1
+        SnapshotLineRange(span.Snapshot, startLine.LineNumber, count)
+
+    /// Create a line range for the combined span 
+    let CreateForNormalizedSnapshotSpanCollection col = 
+        col |> NormalizedSnapshotSpanCollectionUtil.GetCombinedSpan |> CreateForSpan
+
+    /// Create a line range for the start line and extending count total lines
+    let CreateForLineNumberAndCount (snapshot:ITextSnapshot) lineNumber count = 
+        if count < 0 || lineNumber + (count-1) >= snapshot.LineCount then None
+        else SnapshotLineRange(snapshot, lineNumber, count) |> Some
+
+    /// Create a line range for the start line and extending at most conut total lines.  If
+    /// the max extends past the end of the buffer it will return to the end
+    let CreateForLineNumberAndMaxCount (snapshot:ITextSnapshot) lineNumber count = 
+        let line = snapshot.GetLineFromLineNumber(lineNumber)
+        CreateForLineAndMaxCount line count
+
+    /// Create a line range for the provided start and end line 
+    let CreateForLineRange (startLine:ITextSnapshotLine) (endLine:ITextSnapshotLine) = 
+        let count = (endLine.LineNumber - startLine.LineNumber) + 1
+        SnapshotLineRange(startLine.Snapshot, startLine.LineNumber, count)
+
+    /// Create a line range for the provided start and end line 
+    let CreateForLineNumberRange (snapshot:ITextSnapshot) startNumber endNumber = 
+        let startLine = snapshot.GetLineFromLineNumber(startNumber)
+        let endLine = snapshot.GetLineFromLineNumber(endNumber)
+        CreateForLineRange startLine endLine
+
+/// Contains operations to help fudge the Editor APIs to be more F# friendly.  Does not
+/// include any Vim specific logic
+module TextViewUtil =
+
+    let GetSnapshot (textView:ITextView) = textView.TextSnapshot
+
+    let GetCaret (textView:ITextView) = textView.Caret
+
+    let GetCaretPoint (textView:ITextView) = textView.Caret.Position.BufferPosition
+
+    let GetCaretPointKind textView = textView |> GetCaretPoint |> SnapshotPointUtil.GetPointKind
+
+    let GetCaretLine textView = GetCaretPoint textView |> SnapshotPointUtil.GetContainingLine
+
+    let GetCaretLineIndent textView = textView |> GetCaretLine |> SnapshotLineUtil.GetIndent
+
+    let GetCaretLineRange textView count = 
+        let line = GetCaretLine textView
+        SnapshotLineRangeUtil.CreateForLineAndMaxCount line count
+
+    let GetCaretPointAndLine textView = (GetCaretPoint textView),(GetCaretLine textView)
+
+    /// Returns a sequence of ITextSnapshotLines representing the visible lines in the buffer
+    let GetVisibleSnapshotLines (textView:ITextView) =
+        if textView.InLayout then Seq.empty
+        else 
+            let lines = textView.TextViewLines
+            let startNumber = lines.FirstVisibleLine.Start.GetContainingLine().LineNumber
+            let endNumber = lines.LastVisibleLine.End.GetContainingLine().LineNumber
+            let snapshot = textView.TextSnapshot
+            seq {
+                for i = startNumber to endNumber do
+                    yield SnapshotUtil.GetLine snapshot i
+            }
+
+    /// Ensure the caret is currently on the visible screen
+    let EnsureCaretOnScreen textView = 
+        let caret = GetCaret textView
+        caret.EnsureVisible()
+
+    /// Ensure the text pointed to by the caret is currently expanded
+    let EnsureCaretTextExpanded textView (outliningManager:IOutliningManager option) = 
+        match outliningManager with
+        | None -> ()
+        | Some(outliningManager) -> 
+            let point = GetCaretPoint textView
+            outliningManager.ExpandAll(SnapshotSpan(point,0), fun _ -> true) |> ignore
+
+    /// Ensure that the caret is both on screen and not in the middle of any outlining region
+    let EnsureCaretOnScreenAndTextExpanded textView outliningManager =
+        EnsureCaretOnScreen textView
+        EnsureCaretTextExpanded textView outliningManager
+
+    /// Move the caret to the given point and ensure it is on screen.  Will not expand any outlining regions
+    let MoveCaretToPoint textView (point:SnapshotPoint) = 
+        let caret = GetCaret textView
+        caret.MoveTo(point) |> ignore
+        EnsureCaretOnScreen textView 
+
+    /// Move the caret to the given point and ensure it is on screen.  Will not expand any outlining regions
+    let MoveCaretToVirtualPoint textView (point:VirtualSnapshotPoint) = 
+        let caret = GetCaret textView
+        caret.MoveTo(point) |> ignore
+        EnsureCaretOnScreen textView 
+
+    /// Move the caret to the given position and ensure it is on screen.  Will not expand any outlining regions
+    let MoveCaretToPosition textView (pos:int) = 
+        let tss = GetSnapshot textView
+        let point = SnapshotPoint(tss, pos)
+        MoveCaretToPoint textView point 
+
+module TextSelectionUtil = 
+
+    /// Returns the SnapshotSpan which represents the total of the selection.  This is a SnapshotSpan of the left
+    /// most and right most point point in any of the selected spans 
+    /// TODO: Delete this
+    let GetOverarchingSelectedSpan (selection:ITextSelection) = 
+        if selection.IsEmpty || 0 = selection.SelectedSpans.Count then None
+        else
+            let spans = selection.SelectedSpans
+            let min = spans |> Seq.map SnapshotSpanUtil.GetStartPosition |> Seq.min
+            let max = spans |> Seq.map SnapshotSpanUtil.GetEndPosition |> Seq.max
+            let span = Span.FromBounds(min,max)
+            let snapshot = spans.Item(0).Snapshot
+            SnapshotSpan(snapshot, span) |> Some
+
+    /// Gets the selection of the editor
+    let GetStreamSelectionSpan (selection:ITextSelection) = selection.StreamSelectionSpan
+
+module EditorOptionsUtil =
+
+    /// Get the option value if it exists
+    let GetOptionValue (opts:IEditorOptions) (key:EditorOptionKey<'a>) =
+        try
+            if opts.IsOptionDefined(key, false) then opts.GetOptionValue(key) |> Some
+            else None
+        with
+            | :? System.ArgumentException-> None
+            | :? System.InvalidOperationException -> None
+
+    let GetOptionValueOrDefault opts key defaultValue = 
+        match GetOptionValue opts key with
+        | Some(value) -> value
+        | None -> defaultValue
+
+module TrackingPointUtil =
+    
+    let GetPoint (snapshot:ITextSnapshot) (point:ITrackingPoint) =
+        try
+            point.GetPoint(snapshot) |> Some
+        with
+            | :? System.ArgumentException -> None
+
+    let GetPointInSnapshot point mode newSnapshot =
+        let oldSnapshot = SnapshotPointUtil.GetSnapshot point
+        let trackingPoint = oldSnapshot.CreateTrackingPoint(point.Position, mode)
+        GetPoint newSnapshot trackingPoint
+
+
+module TrackingSpanUtil =
+
+    let GetSpan (snapshot:ITextSnapshot) (span:ITrackingSpan) =
+        try 
+            span.GetSpan(snapshot) |> Some
+        with
+            | :? System.ArgumentException -> None
+
+
+