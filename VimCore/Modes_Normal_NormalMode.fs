--- conflicted
+++ resolved
@@ -1,588 +1,427 @@
-﻿#light
-
-namespace Vim.Modes.Normal
-open Vim
-open Microsoft.VisualStudio.Text
-open Microsoft.VisualStudio.Text.Editor
-
-type internal NormalModeData = {
-    IsOperatorPending : bool;
-    IsInRepeatLastChange : bool;
-    IsInReplace : bool;
-}
-
-type internal NormalMode 
-    ( 
-        _bufferData : IVimBuffer, 
-        _operations : IOperations,
-        _incrementalSearch : IIncrementalSearch,
-        _statusUtil : IStatusUtil,
-        _displayWindowBroker : IDisplayWindowBroker,
-        _runner : ICommandRunner ) =
-
-    let _commandExecutedEvent = Event<_>()
-
-    /// Reset state for data in Normal Mode
-    let _emptyData = {
-        IsOperatorPending = false;
-        IsInRepeatLastChange = false;
-        IsInReplace = false;
-    }
-
-    /// Contains the state information for Normal mode
-    let mutable _data = _emptyData
-
-    member this.TextView = _bufferData.TextView
-    member this.TextBuffer = _bufferData.TextBuffer
-    member this.CaretPoint = _bufferData.TextView.Caret.Position.BufferPosition
-    member this.Settings = _bufferData.Settings
-    member this.IncrementalSearch = _incrementalSearch
-
-    
-    /// Begin an incremental search.  Called when the user types / into the editor
-    member this.BeginIncrementalSearch (kind:SearchKind) =
-        let before = TextViewUtil.GetCaretPoint _bufferData.TextView
-        let rec inner (ki:KeyInput) = 
-            match _incrementalSearch.Process ki with
-            | SearchComplete -> 
-                _bufferData.JumpList.Add before |> ignore
-                Completed
-            | SearchCancelled -> Completed
-            | SearchNeedMore ->  CommandResult.NeedMoreKeyInput inner
-        _incrementalSearch.Begin kind
-        (fun _ _ -> CommandResult.NeedMoreKeyInput inner)
-    
-<<<<<<< HEAD
-=======
-    /// Wait for a motion sequence to complete and then call "doneFunc" with the resulting data
-    member this.WaitForMotionCore doneFunc = 
-        let rec f (result:MotionResult) = 
-            match result with 
-                | MotionResult.Complete (span) -> 
-                    doneFunc span
-                | MotionResult.NeedMoreInput (moreFunc) ->
-                    let inputFunc ki _ _ = f (moreFunc ki)
-                    NormalModeResult.NeedMoreInput inputFunc
-                | InvalidMotion (msg,moreFunc) ->
-                    _statusUtil.OnError msg
-                    let inputFunc ki _ _ = f (moreFunc ki)
-                    NormalModeResult.NeedMoreInput inputFunc 
-                | MotionResult.Error (msg) ->
-                    _statusUtil.OnError msg
-                    NormalModeResult.Complete
-                | Cancel -> 
-                    NormalModeResult.Complete
-        let func ki count = MotionCapture.ProcessView _bufferData.TextView ki count |> f
-        func
-
-    member this.WaitForMotion ki count doneFunc = (this.WaitForMotionCore doneFunc) ki count
-    member this.WaitForMotionAsResult doneFunc = 
-        let func = this.WaitForMotionCore doneFunc
-        NormalModeResult.NeedMoreInput (fun ki count _ -> func ki count)
-
->>>>>>> 9db0eef1
-    // Respond to the d command.  Need the finish motion
-    member this.WaitDelete =
-        let inner (ki:KeyInput) count reg =
-            match ki.Char with 
-                | 'd' -> 
-                    _operations.DeleteLinesIncludingLineBreak count reg 
-                    NormalModeResult.CompleteRepeatable(count,reg)
-                | _ -> 
-                    let func (data:MotionData) = 
-                        _operations.DeleteSpan data.OperationSpan data.MotionKind data.OperationKind reg |> ignore
-                        NormalModeResult.CompleteRepeatable(count,reg)
-                    this.WaitForMotion ki count func
-        inner
-        
-    // Respond to the y command.  Need to wait for a complete motion
-    member this.WaitYank =
-        let inner (ki:KeyInput) count reg =
-            match ki.Char with 
-                | 'y' -> 
-                    let point = TextViewUtil.GetCaretPoint _bufferData.TextView
-                    let point = point.GetContainingLine().Start
-                    let span = SnapshotPointUtil.GetLineRangeSpanIncludingLineBreak point count
-                    _operations.Yank span MotionKind.Inclusive OperationKind.LineWise reg 
-                    NormalModeResult.CompleteRepeatable (count,reg)
-                | _ ->
-                    let inner (data:MotionData) =
-                        _operations.Yank data.OperationSpan data.MotionKind data.OperationKind reg
-                        NormalModeResult.CompleteRepeatable (count,reg)
-                    this.WaitForMotion ki count inner
-        inner 
-
-    // Respond to the c command.  Need the finish motion
-    member this.WaitChange =
-        let inner (ki:KeyInput) count reg =
-            match ki.Char with 
-                | 'c' -> 
-                    let point = TextViewUtil.GetCaretPoint _bufferData.TextView
-                    let span = SnapshotPointUtil.GetLineRangeSpanIncludingLineBreak point count
-                    let span = SnapshotSpan(point.GetContainingLine().Start,span.End)
-                    _operations.DeleteSpan span MotionKind.Inclusive OperationKind.LineWise reg |> ignore
-                    NormalModeResult.SwitchMode ModeKind.Insert
-                | _ -> 
-                    let func (data:MotionData) = 
-                        _operations.DeleteSpan data.OperationSpan data.MotionKind data.OperationKind reg |> ignore
-                        NormalModeResult.SwitchMode ModeKind.Insert
-                    this.WaitForMotion ki count func
-        inner
-
-    /// Implement the < operator        
-    member this.WaitShiftLeft =
-        let inner (ki:KeyInput) count reg =
-            match ki.Char with 
-                | '<' ->
-                    _operations.ShiftLinesLeft count
-                    NormalModeResult.CompleteRepeatable(count,reg)
-                | _ ->
-                    let inner2 (data:MotionData) =
-                        _operations.ShiftSpanLeft data.OperationSpan
-                        NormalModeResult.CompleteRepeatable(count,reg)
-                    this.WaitForMotion ki count inner2
-        inner                                            
-                    
-    /// Implements the > operator.  Check for the special > motion key and then default
-    /// back to a standard motion                    
-    member this.WaitShiftRight =
-        let inner (ki:KeyInput) count reg =
-            match ki.Char with
-                | '>' ->
-                    _operations.ShiftLinesRight count
-                    NormalModeResult.CompleteRepeatable(count,reg) 
-                | _ ->
-                    let inner2 (data:MotionData) = 
-                        _operations.ShiftSpanRight data.OperationSpan
-                        NormalModeResult.CompleteRepeatable(count,reg) 
-                    this.WaitForMotion ki count inner2
-        inner
-                            
-    member private x.WaitReplaceChar = 
-        let inner (ki:KeyInput) count reg =
-            _isInReplace <- false
-            if ki.Key = VimKey.EscapeKey then NormalModeResult.CompleteNotCommand
-            else 
-                if not (_operations.ReplaceChar ki count) then
-                    _operations.Beep()
-                NormalModeResult.CompleteRepeatable(count,reg) 
-        _isInReplace <- true
-        inner
-
-    /// Handles commands which begin with g in normal mode.  This should be called when the g char is
-    /// already processed
-    member x.WaitCharGCommand =
-        let inner (ki:KeyInput) countOpt (reg:Register) =  
-            let count = CountOrDefault countOpt
-            match ki.Char with
-            | 'J' -> 
-                let view = _bufferData.TextView
-                let caret = TextViewUtil.GetCaretPoint view
-                _operations.Join caret Modes.JoinKind.KeepEmptySpaces count |> ignore
-            | 'p' -> _operations.PasteAfterCursor reg.StringValue 1 reg.Value.OperationKind true |> ignore
-            | 'P' -> _operations.PasteBeforeCursor reg.StringValue 1 reg.Value.OperationKind true |> ignore
-            | '_' -> _operations.EditorOperations.MoveToLastNonWhiteSpaceCharacter(false)
-            | '*' -> _operations.MoveToNextOccuranceOfPartialWordAtCursor SearchKind.ForwardWithWrap count
-            | '#' -> _operations.MoveToNextOccuranceOfPartialWordAtCursor SearchKind.BackwardWithWrap count
-            | 'g' -> _operations.GoToLineOrFirst countOpt
-            | 't' -> _operations.GoToNextTab count
-            | 'T' -> _operations.GoToPreviousTab count
-            | _ ->
-                _operations.Beep()
-            NormalModeResult.CompleteRepeatable(count,reg)
-        inner
-
-    /// Implement the commands associated with the z prefix in normal mode
-    member x.WaitCharZCommand = 
-        let inner (ki:KeyInput) count reg =  
-            if ki.IsNewLine then 
-                _operations.EditorOperations.ScrollLineTop()
-                _operations.EditorOperations.MoveToStartOfLineAfterWhiteSpace(false) 
-            else
-                match ki.Char with
-                | 't' ->  _operations.EditorOperations.ScrollLineTop() 
-                | '.' -> 
-                    _operations.EditorOperations.ScrollLineCenter() 
-                    _operations.EditorOperations.MoveToStartOfLineAfterWhiteSpace(false) 
-                | 'z' -> _operations.EditorOperations.ScrollLineCenter() 
-                | '-' -> 
-                    _operations.EditorOperations.ScrollLineBottom() 
-                    _operations.EditorOperations.MoveToStartOfLineAfterWhiteSpace(false) 
-                | 'b' -> _operations.EditorOperations.ScrollLineBottom() 
-                | _ -> _operations.Beep()
-            NormalModeResult.Complete
-        inner
-
-    member x.WaitJumpToMark =
-        let waitForKey (ki:KeyInput) _ _ =
-            let res = _operations.JumpToMark ki.Char _bufferData.MarkMap 
-            match res with 
-            | Modes.Failed(msg) -> _statusUtil.OnError msg
-            | _ -> ()
-            NormalModeResult.Complete
-        waitForKey
-
-    /// Process the m[a-z] command.  Called when the m has been input so wait for the next key
-    member x.WaitMark = 
-        let waitForKey (ki:KeyInput) _ _ =
-            let cursor = TextViewUtil.GetCaretPoint _bufferData.TextView
-            let res = _operations.SetMark _bufferData cursor ki.Char 
-            match res with
-            | Modes.Failed(_) -> _operations.Beep()
-            | _ -> ()
-            NormalModeResult.Complete
-        waitForKey
-
-    /// Complete the specified motion function            
-    member this.MotionFunc view count func =
-        let rec runCount count =
-            func view |> ignore
-            match count with
-                | 1 -> NormalModeResult.Complete
-                | _ -> runCount (count-1) 
-        _operations.EditorOperations.ResetSelection()
-        runCount count
-
-    /// Implements the '.' operator.  This is a special command in that it cannot be easily routed 
-    /// to interfaces like ICommonOperations due to the complexity of repeating the command here.  
-    member private this.RepeatLastChange countOpt =  
-        if _isInRepeatLastChange then _statusUtil.OnError Resources.NormalMode_RecursiveRepeatDetected
-        else
-            _isInRepeatLastChange <- true
-            try
-                match _bufferData.Vim.ChangeTracker.LastChange with
-                | None -> _operations.Beep()
-                | Some(lastChange) ->
-                    match lastChange with
-                    | TextChange(newText) -> _operations.InsertText newText (CountOrDefault countOpt) |> ignore
-                    | NormalModeChange(keyInputs,count,_) -> 
-                        let count = match countOpt with | Some(c) -> c | None -> count
-                        _data <- {_data with Count=Some(count); }
-                        keyInputs |> Seq.iter (fun ki -> this.ProcessCore ki |> ignore)
-            finally
-                _isInRepeatLastChange <- false
-
-    /// Handle the ~.  This is a special key because it's behavior changes based on the tildeop option
-    member private this.HandleTilde count =
-        if _bufferData.Settings.GlobalSettings.TildeOp then
-            let func (data:MotionData) =
-                _operations.ChangeLetterCase data.Span
-                NormalModeResult.Complete
-            this.WaitForMotionAsResult func
-        else
-            _operations.ChangeLetterCaseAtCursor count
-            NormalModeResult.Complete
-
-    member private this.BuildMotionOperationsMap =
-
-        // Wrap a simple motion command
-        let wrapSimple func = 
-            fun count _ -> 
-                let count = CountOrDefault count
-                func count
-                NormalModeResult.CompleteNotCommand
-
-        // Wrap a complex motion command
-        let wrapComplex func = 
-            
-            /// Process a MovementResult
-            let rec inner result = 
-                match result with
-                | Vim.Modes.MovementComplete -> NormalModeResult.CompleteNotCommand
-                | Vim.Modes.MovementNeedMore func -> 
-                    let func2 ki _ _ = func ki |> inner
-                    NormalModeResult.NeedMoreInput func2
-                | Vim.Modes.MovementError msg -> 
-                    _statusUtil.OnError msg
-                    NormalModeResult.CompleteNotCommand
-
-            fun count _ ->
-                let count = CountOrDefault count
-                func count |> inner
-
-        let doMap ki command =
-            match command with
-            | Vim.Modes.SimpleMovementCommand(func) -> (ki, wrapSimple func)
-            | Vim.Modes.ComplexMovementCommand(func) -> (ki, wrapComplex func)
-
-        let factory = Vim.Modes.CommandFactory(_operations)
-        factory.CreateMovementCommandsOld() |> Seq.map (fun (ki,command) -> doMap ki command)
-
-    /// Create the set of Command values which are not repeatable 
-    member this.CreateNonRepeatableCommands() = 
-
-        let wrapOperation func ki =
-            let res = func ki
-            _commandExecutedEvent.Trigger NonRepeatableCommand
-            res
-
-        seq {
-            yield ("/", this.BeginIncrementalSearch SearchKind.ForwardWithWrap)
-            yield ("?", this.BeginIncrementalSearch SearchKind.BackwardWithWrap)
-        }
-        |> Seq.map (fun (str,func) -> 
-            let name = CommandUtil.CreateCommandName str
-            SimpleCommand(name,func))
-
-    /// Create the set of Command values which are repeatable
-    member this.CreateRepeatableCommands() =
-
-        let wrapOperation command func ki = 
-            let res = func ki
-            _commandExecutedEvent.Trigger (RepeatableCommand command)
-            res
-
-        let simple = 
-            seq {
-                yield ("dd", fun count reg -> _operations.DeleteLinesIncludingLineBreak count reg)
-            }
-            |> Seq.map (fun (str,func) ->
-                let name = CommandUtil.CreateCommandName str
-                let inner command count reg = 
-                    func (CommandUtil.CountOrDefault count) reg
-                    _commandExecutedEvent.Trigger (RepeatableCommand command)
-                    CommandResult.Completed
-                SimpleCommand(name, inner)
-    
-        let complex : seq<string*(int -> Register -> MotionData -> unit)> =
-            seq {
-                yield ("d", fun count reg data -> _operations.DeleteSpan data.OperationSpan 
-
-        let inner (ki:KeyInput) count reg =
-            match ki.Char with 
-                | 'd' -> 
-                    _operations.DeleteLinesIncludingLineBreak count reg 
-                    NormalModeResult.CompleteRepeatable(count,reg)
-                | _ -> 
-                    let func (data:MotionData) = 
-                        _operations.DeleteSpan data.OperationSpan data.MotionKind data.OperationKind reg |> ignore
-                        NormalModeResult.CompleteRepeatable(count,reg)
-                    this.WaitForMotion ki count func
-        inner
-
-    member this.BuildOperationsMap = 
-        let waitOps = seq {
-            yield (InputUtil.CharToKeyInput('d'), (fun () -> this.WaitDelete))
-            yield (InputUtil.CharToKeyInput('y'), (fun () -> this.WaitYank))
-            yield (InputUtil.CharToKeyInput('c'), (fun () -> this.WaitChange))
-        }
-
-        // Similar to waitOpts but contains items which should not go to OperatorPending
-        let waitOps2 = seq {
-            yield (InputUtil.CharToKeyInput('m'), (fun () -> this.WaitMark))
-            yield (InputUtil.CharToKeyInput('<'), (fun () -> this.WaitShiftLeft))
-            yield (InputUtil.CharToKeyInput('>'), (fun () -> this.WaitShiftRight))
-            yield (InputUtil.CharToKeyInput('z'), (fun () -> this.WaitCharZCommand))
-            yield (InputUtil.CharToKeyInput('r'), (fun () -> this.WaitReplaceChar))
-            yield (InputUtil.CharToKeyInput('\''), (fun () -> this.WaitJumpToMark))
-            yield (InputUtil.CharToKeyInput('`'), (fun () -> this.WaitJumpToMark))
-        }
-
-        // Similar to waitOpts but has items which need a count option
-        let waitOps3 = seq {
-            yield (InputUtil.CharToKeyInput('g'), (fun () -> this.WaitCharGCommand))
-        }
-
-        let completeOps : seq<KeyInput * (int -> Register -> unit)> = seq {
-            yield (InputUtil.CharToKeyInput('x'), (fun count reg -> _operations.DeleteCharacterAtCursor count reg))
-            yield (InputUtil.VimKeyToKeyInput VimKey.DeleteKey, (fun count reg -> _operations.DeleteCharacterAtCursor count reg))
-            yield (InputUtil.CharToKeyInput('X'),  (fun count reg -> _operations.DeleteCharacterBeforeCursor count reg))
-            yield (InputUtil.CharToKeyInput('p'), (fun count reg -> _operations.PasteAfterCursor reg.StringValue count reg.Value.OperationKind false))
-            yield (InputUtil.CharToKeyInput('P'), (fun count reg -> _operations.PasteBeforeCursor reg.StringValue count reg.Value.OperationKind false))
-            yield (InputUtil.CharToKeyInput('0'), (fun _ _ -> _operations.EditorOperations.MoveToStartOfLine(false))) 
-            yield (InputUtil.CharToKeyInput('n'), (fun count _ -> _operations.MoveToNextOccuranceOfLastSearch count false))
-            yield (InputUtil.CharToKeyInput('N'), (fun count _ -> _operations.MoveToNextOccuranceOfLastSearch count true))
-            yield (InputUtil.CharToKeyInput('*'), (fun count _ -> _operations.MoveToNextOccuranceOfWordAtCursor SearchKind.ForwardWithWrap count))
-            yield (InputUtil.CharToKeyInput('#'), (fun count _ -> _operations.MoveToNextOccuranceOfWordAtCursor SearchKind.BackwardWithWrap count))
-            yield (InputUtil.CharToKeyInput('u'), (fun count _ -> _operations.Undo count))
-            yield (InputUtil.CharToKeyInput('D'), (fun count reg -> _operations.DeleteLinesFromCursor count reg))
-            yield (InputUtil.CharAndModifiersToKeyInput 'r' KeyModifiers.Control, (fun count _ -> _operations.Redo count))
-            yield (InputUtil.CharAndModifiersToKeyInput 'u' KeyModifiers.Control, (fun count _ -> _operations.ScrollLines ScrollDirection.Up count))
-            yield (InputUtil.CharAndModifiersToKeyInput 'd' KeyModifiers.Control, (fun count _ -> _operations.ScrollLines ScrollDirection.Down count))
-            yield (InputUtil.CharAndModifiersToKeyInput 'f' KeyModifiers.Control, (fun count _ -> _operations.ScrollPages ScrollDirection.Down count))
-            yield (InputUtil.VimKeyAndModifiersToKeyInput VimKey.DownKey KeyModifiers.Shift, (fun count _ -> _operations.ScrollPages ScrollDirection.Down count))
-            yield (InputUtil.VimKeyToKeyInput VimKey.PageDownKey, (fun count _ -> _operations.ScrollPages ScrollDirection.Down count)) 
-            yield (InputUtil.CharToKeyInput('J'), (fun count _ -> _operations.JoinAtCaret count))
-            yield (InputUtil.CharAndModifiersToKeyInput 'b' KeyModifiers.Control, (fun count _ -> _operations.ScrollPages ScrollDirection.Up count))
-            yield (InputUtil.VimKeyAndModifiersToKeyInput VimKey.UpKey KeyModifiers.Shift, (fun count _ -> _operations.ScrollPages ScrollDirection.Up count))
-            yield (InputUtil.VimKeyToKeyInput VimKey.PageUpKey , (fun count _ -> _operations.ScrollPages ScrollDirection.Up count)) 
-            yield (InputUtil.CharAndModifiersToKeyInput ']' KeyModifiers.Control, (fun _ _ -> _operations.GoToDefinitionWrapper()))
-            yield (InputUtil.CharToKeyInput('Y'), (fun count reg -> _operations.YankLines count reg))
-            yield (InputUtil.VimKeyToKeyInput VimKey.TabKey, (fun count _ -> _operations.JumpNext count))
-            yield (InputUtil.CharAndModifiersToKeyInput 'i' KeyModifiers.Control, (fun count _ -> _operations.JumpNext count))
-            yield (InputUtil.CharAndModifiersToKeyInput 'o' KeyModifiers.Control, (fun count _ -> _operations.JumpPrevious count))
-            yield (InputUtil.CharToKeyInput('%'), (fun _ _ -> _operations.GoToMatch() |> ignore))
-            yield (InputUtil.VimKeyAndModifiersToKeyInput VimKey.PageDownKey KeyModifiers.Control, (fun count _ -> _operations.GoToNextTab count))
-            yield (InputUtil.VimKeyAndModifiersToKeyInput VimKey.PageUpKey KeyModifiers.Control, (fun count _ -> _operations.GoToPreviousTab count))
-        }
-
-        // Similar to completeOpts but take the conditional count value
-        let completeOpts2= seq {
-            yield (InputUtil.CharToKeyInput('G'), (fun count _ -> _operations.GoToLineOrLast(count)))
-            yield (InputUtil.VimKeyToKeyInput(VimKey.HomeKey) |> InputUtil.SetModifiers KeyModifiers.Control), (fun count _ -> _operations.GoToLineOrFirst(count)) 
-        }
-
-        let doNothing _ _ = ()
-        let changeOpts = seq {
-            yield (InputUtil.CharToKeyInput('i'), ModeKind.Insert, doNothing)
-            yield (InputUtil.CharToKeyInput('I'), ModeKind.Insert, (fun _ _ -> _operations.EditorOperations.MoveToStartOfLineAfterWhiteSpace(false)))
-            yield (InputUtil.CharToKeyInput(':'), ModeKind.Command, doNothing)
-            yield (InputUtil.CharToKeyInput('A'), ModeKind.Insert, (fun _ _ -> _operations.EditorOperations.MoveToEndOfLine(false)))
-            yield (InputUtil.CharToKeyInput('o'), ModeKind.Insert, (fun _ _ -> _operations.InsertLineBelow() |> ignore))
-            yield (InputUtil.CharToKeyInput('O'), ModeKind.Insert, (fun _ _ -> _operations.InsertLineAbove() |> ignore))
-            yield (InputUtil.CharToKeyInput('v'), ModeKind.VisualCharacter, doNothing)
-            yield (InputUtil.CharToKeyInput('V'), ModeKind.VisualLine, doNothing)
-            yield (InputUtil.CharAndModifiersToKeyInput 'q' KeyModifiers.Control, ModeKind.VisualBlock, doNothing)
-            yield (InputUtil.CharToKeyInput('s'), ModeKind.Insert, (fun count reg -> _operations.DeleteCharacterAtCursor count reg))
-            yield (InputUtil.CharToKeyInput('C'), ModeKind.Insert, (fun count reg -> _operations.DeleteLinesFromCursor count reg))
-            yield (InputUtil.CharToKeyInput('S'), ModeKind.Insert, (fun count reg -> _operations.DeleteLines count reg))
-            yield (InputUtil.CharToKeyInput('a'), ModeKind.Insert, (fun _ _ -> _operations.MoveCaretRight 1))
-        }
-
-        let l =
-            (waitOps |> Seq.map (fun (ki,func) -> (ki,false,fun _ _ -> NormalModeResult.OperatorPending(func()))))
-            |> Seq.append (waitOps2 |> Seq.map (fun (ki,func) -> (ki,false,fun _ _  -> NormalModeResult.NeedMoreInput(func()))))
-            |> Seq.append (waitOps3 |> Seq.map (fun (ki,func) -> (ki,false,fun _ _ -> NormalModeResult.NeedMoreInput2(func()))))
-            |> Seq.append (completeOps |> Seq.map (fun (ki,func) -> (ki,true,(fun count reg -> 
-                let count = CountOrDefault count
-                func count reg
-                NormalModeResult.CompleteRepeatable(count,reg)))))
-            |> Seq.append (completeOpts2 |> Seq.map (fun (ki,func) -> (ki,true,fun count reg -> 
-                func count reg; 
-                NormalModeResult.CompleteRepeatable(CountOrDefault count,reg))))
-            |> Seq.append ((InputUtil.CharToKeyInput('.'),true, fun count _ ->
-                this.RepeatLastChange count
-                NormalModeResult.CompleteNotCommand) |> Seq.singleton)
-            |> Seq.append ((InputUtil.CharToKeyInput('~'),true, (fun count _ -> this.HandleTilde (CountOrDefault count))) |> Seq.singleton) 
-            |> Seq.append (changeOpts |> Seq.map (fun (ki,kind,func) -> (ki,false,fun count reg -> func (CountOrDefault count) reg; NormalModeResult.SwitchMode kind)))
-            |> Seq.map (fun (ki,isRepeatable,func) -> {KeyInput=ki;IsRepeatable=isRepeatable;RunFunc=func})
-            |> Seq.append (this.BuildMotionOperationsMap |> Seq.map (fun (ki,func) -> {KeyInput=ki;IsRepeatable=true;RunFunc=func}))
-            |> Seq.map (fun d -> d.KeyInput,d)
-            |> Map.ofSeq
-        l
-   
-    /// Responsible for getting the count                
-    member this.GetCount (ki:KeyInput) = 
-        let rec inner ki (func: KeyInput -> CountResult) = 
-            match func ki with
-                | CountResult.Complete (count,nextKi) ->
-                    CountComplete(count, nextKi)
-                | CountResult.NeedMore(f) ->
-                    let nextFunc ki2 _ _ = inner ki2 f
-                    NormalModeResult.NeedMoreInput(nextFunc)
-        inner ki (CountCapture.Process)                    
-        
-    /// Responsible for getting the register 
-    member this.GetRegister (m:IRegisterMap) (ki:KeyInput) =
-        let reg = m.GetRegister ki.Char
-        RegisterComplete(reg)
-
-    member this.StartCore (ki:KeyInput) count reg =
-        if ki.IsDigit && ki.Char <> '0' then this.GetCount ki
-        elif ki.Char = '"' then 
-            let f ki _ _ = this.GetRegister (_bufferData.RegisterMap) ki
-            NormalModeResult.NeedMoreInput(f)
-        else
-            match Map.tryFind ki _operationMap with
-            | Some op ->  op.RunFunc count reg 
-            | None -> 
-                _operations.Beep()
-                NormalModeResult.Complete
-
-    /// Reset the internal data for the NormalMode instance
-    member this.ResetData() = 
-        _data <- {Count=None;Register=_bufferData.RegisterMap.DefaultRegister;KeyInputs=List.empty;Command=""}
-        _runFunc <- this.StartCore
-        _waitingForMoreInput <- false
-        _isOperatingPending <- false
-        _isInReplace <- false
-        if _operationMap.Count = 0 then
-            _operationMap <- this.BuildOperationsMap
-
-    member this.Register = _data.Register   
-    member this.Count = _data.Count
-    member this.Command = _data.Command
-
-    member this.ProcessCore ki =
-
-        // Update the command string
-        let commandInputs = ki :: _data.KeyInputs
-        let command = _data.Command + (ki.Char.ToString())
-        _data <- {_data with KeyInputs=commandInputs;Command=command }
-
-        let rec inner ki = 
-            match _runFunc ki this.Count this.Register with
-                | NormalModeResult.Complete ->
-                    this.ResetData()
-                    _commandExecutedEvent.Trigger NonRepeatableCommand
-                    Processed
-                | NormalModeResult.CompleteNotCommand ->
-                    this.ResetData()
-                    Processed
-                | NormalModeResult.CompleteRepeatable(count,reg) ->
-                    let commandInputs = _data.KeyInputs
-                    this.ResetData()
-                    _commandExecutedEvent.Trigger (RepeatableCommand((commandInputs |> List.rev),count,reg))
-                    Processed
-                | NormalModeResult.NeedMoreInput(f) ->
-                    _runFunc <- (fun ki count reg -> f ki (CountOrDefault count) reg)
-                    _waitingForMoreInput <- true
-                    Processed
-                | NormalModeResult.NeedMoreInput2(f) ->
-                    _runFunc <- f 
-                    _waitingForMoreInput <- true
-                    Processed
-                | NormalModeResult.OperatorPending(f) ->
-                    _runFunc <- (fun ki count reg -> f ki (CountOrDefault count) reg)
-                    _waitingForMoreInput <- true
-                    _isOperatingPending <- true
-                    Processed
-                | NormalModeResult.SwitchMode (kind) -> 
-                    this.ResetData() // Make sure to reset information when switching modes
-                    ProcessResult.SwitchMode kind
-                | CountComplete (count,nextKi) ->
-                    _data <- {_data with Count=Some(count);KeyInputs=[nextKi]};
-                    _runFunc <- this.StartCore
-
-                    // Do not go to Process or ProcessCore here because it will record the key for 
-                    // a second time
-                    inner nextKi
-                | RegisterComplete (reg) ->     
-                    _data <- {_data with Register=reg;KeyInputs=List.empty }
-                    _runFunc <- this.StartCore
-                    _waitingForMoreInput <- false
-                    Processed
-
-        inner ki
-    
-    interface INormalMode with 
-        member this.IsOperatorPending = _isOperatingPending
-        member this.IsWaitingForInput = _waitingForMoreInput
-        member this.IncrementalSearch = _incrementalSearch
-        member this.IsInReplace = _isInReplace
-        member this.VimBuffer = _bufferData
-        member this.Command = this.Command
-        member this.Commands = 
-            _operationMap
-                |> Map.toSeq
-                |> Seq.map (fun (k,v) -> k)
-
-        member this.ModeKind = ModeKind.Normal
-
-        [<CLIEvent>] 
-        member this.CommandExecuted = _commandExecutedEvent.Publish
-
-        member this.CanProcess (ki:KeyInput) =
-            if _displayWindowBroker.IsSmartTagWindowActive then false                
-            elif _waitingForMoreInput then  true
-            elif CharUtil.IsLetterOrDigit(ki.Char) then true
-            elif _operationMap.ContainsKey ki then true
-            elif InputUtil.CoreCharactersSet |> Set.contains ki.Char then true
-            else false
-
-        member this.Process ki = this.ProcessCore ki
-        member this.OnEnter ()  =
-            this.ResetData()
-        member this.OnLeave () = ()
-    
-
+﻿#light
+
+namespace Vim.Modes.Normal
+open Vim
+open Microsoft.VisualStudio.Text
+open Microsoft.VisualStudio.Text.Editor
+
+type internal NormalModeData = {
+    IsOperatorPending : bool;
+    IsInRepeatLastChange : bool;
+    IsInReplace : bool;
+}
+
+type internal NormalMode 
+    ( 
+        _bufferData : IVimBuffer, 
+        _operations : IOperations,
+        _incrementalSearch : IIncrementalSearch,
+        _statusUtil : IStatusUtil,
+        _displayWindowBroker : IDisplayWindowBroker,
+        _runner : ICommandRunner ) =
+
+    let _commandExecutedEvent = Event<_>()
+
+    /// Reset state for data in Normal Mode
+    let _emptyData = {
+        IsOperatorPending = false;
+        IsInRepeatLastChange = false;
+        IsInReplace = false;
+    }
+
+    /// Contains the state information for Normal mode
+    let mutable _data = _emptyData
+
+    member this.TextView = _bufferData.TextView
+    member this.TextBuffer = _bufferData.TextBuffer
+    member this.CaretPoint = _bufferData.TextView.Caret.Position.BufferPosition
+    member this.Settings = _bufferData.Settings
+    member this.IncrementalSearch = _incrementalSearch
+
+    /// Begin an incremental search.  Called when the user types / into the editor
+    member this.BeginIncrementalSearch (kind:SearchKind) =
+        let before = TextViewUtil.GetCaretPoint _bufferData.TextView
+        let rec inner (ki:KeyInput) = 
+            match _incrementalSearch.Process ki with
+            | SearchComplete -> 
+                _bufferData.JumpList.Add before |> ignore
+                CommandResult.Completed ModeSwitch.NoSwitch |> LongCommandResult.Finished
+            | SearchCancelled -> LongCommandResult.Cancelled
+            | SearchNeedMore ->  LongCommandResult.NeedMoreInput inner
+        _incrementalSearch.Begin kind
+        (fun _ _ -> LongCommandResult.NeedMoreInput inner)
+    
+    member private x.ReplaceChar count reg = 
+        let inner (ki:KeyInput) = 
+            _data <- { _data with IsInReplace = false }
+            if ki.Key = VimKey.EscapeKey then LongCommandResult.Cancelled
+            else 
+                if not (_operations.ReplaceChar ki count) then
+                    _operations.Beep()
+                CommandResult.Completed ModeSwitch.NoSwitch |> LongCommandResult.Finished
+        _data <- { _data with IsInReplace = true }
+        LongCommandResult.NeedMoreInput inner
+
+    member x.WaitJumpToMark (count:int) (reg:Register) =
+        let waitForKey (ki:KeyInput)  =
+            let res = _operations.JumpToMark ki.Char _bufferData.MarkMap 
+            match res with 
+            | Modes.Failed(msg) -> _statusUtil.OnError msg
+            | _ -> ()
+            CommandResult.Completed ModeSwitch.NoSwitch |> LongCommandResult.Finished
+        LongCommandResult.NeedMoreInput waitForKey
+
+    /// Process the m[a-z] command.  Called when the m has been input so wait for the next key
+    member x.WaitMark (count:int) (reg:Register)= 
+        let waitForKey (ki:KeyInput) =
+            let cursor = TextViewUtil.GetCaretPoint _bufferData.TextView
+            let res = _operations.SetMark _bufferData cursor ki.Char 
+            match res with
+            | Modes.Failed(_) -> _operations.Beep()
+            | _ -> ()
+            CommandResult.Completed ModeSwitch.NoSwitch |> LongCommandResult.Finished
+        LongCommandResult.NeedMoreInput waitForKey
+
+    /// Implements the '.' operator.  This is a special command in that it cannot be easily routed 
+    /// to interfaces like ICommonOperations due to the complexity of repeating the command here.  
+    member private this.RepeatLastChange countOpt =  
+        failwith "Need to re-implement repeat last change"
+//        if _isInRepeatLastChange then _statusUtil.OnError Resources.NormalMode_RecursiveRepeatDetected
+//        else
+//            _isInRepeatLastChange <- true
+//            try
+//                match _bufferData.Vim.ChangeTracker.LastChange with
+//                | None -> _operations.Beep()
+//                | Some(lastChange) ->
+//                    match lastChange with
+//                    | TextChange(newText) -> _operations.InsertText newText (CountOrDefault countOpt) |> ignore
+//                    | NormalModeChange(keyInputs,count,_) -> 
+//                        let count = match countOpt with | Some(c) -> c | None -> count
+//                        _data <- {_data with Count=Some(count); }
+//                        keyInputs |> Seq.iter (fun ki -> this.ProcessCore ki |> ignore)
+//            finally
+//                _isInRepeatLastChange <- false
+
+    /// Handle the ~.  This is a special key because it's behavior changes based on the tildeop option
+    member private this.HandleTilde count =
+        failwith "Need to re-implement this"
+//        if _bufferData.Settings.GlobalSettings.TildeOp then
+//            let func (data:MotionData) =
+//                _operations.ChangeLetterCase data.Span
+//                NormalModeResult.Complete
+//            this.WaitForMotionAsResult func
+//        else
+//            _operations.ChangeLetterCaseAtCursor count
+//            NormalModeResult.Complete
+//
+
+    /// Create the set of Command values which are not repeatable 
+    member this.CreateLongCommands() = 
+
+        seq {
+            yield ("/", CommandKind.Movement, this.BeginIncrementalSearch SearchKind.ForwardWithWrap)
+            yield ("?", CommandKind.Movement, this.BeginIncrementalSearch SearchKind.BackwardWithWrap)
+            yield ("r", CommandKind.NotRepeatable, fun count reg -> this.ReplaceChar count reg)
+            yield ("'", CommandKind.Movement, fun count reg -> this.WaitJumpToMark count reg)
+            yield ("`", CommandKind.Movement, fun count reg -> this.WaitJumpToMark count reg)
+            yield ("m", CommandKind.Movement, fun count reg -> this.WaitMark count reg)
+        }
+        |> Seq.map (fun (str,kind, func) -> 
+            let name = CommandUtil.CreateCommandName str
+            let func2 count reg = 
+                let count = CommandUtil.CountOrDefault count
+                func count reg 
+            LongCommand(name, kind, func2))
+
+    /// Create the simple commands
+    member this.CreateSimpleCommands() =
+
+        let noSwitch = 
+            seq {
+                yield ("dd", CommandKind.Repeatable, fun count reg -> _operations.DeleteLinesIncludingLineBreak count reg)
+                yield ("yy", CommandKind.Repeatable, fun count reg -> 
+                    let point = TextViewUtil.GetCaretPoint _bufferData.TextView
+                    let point = point.GetContainingLine().Start
+                    let span = SnapshotPointUtil.GetLineRangeSpanIncludingLineBreak point count
+                    _operations.Yank span MotionKind.Inclusive OperationKind.LineWise reg  )
+                yield ("<", CommandKind.Repeatable, fun count _ -> _operations.ShiftLinesLeft count)
+                yield (">", CommandKind.Repeatable, fun count _ -> _operations.ShiftLinesRight count)
+                yield ("gJ", CommandKind.Repeatable, fun count reg -> 
+                    let view = _bufferData.TextView
+                    let caret = TextViewUtil.GetCaretPoint view
+                    _operations.Join caret Modes.JoinKind.KeepEmptySpaces count |> ignore )
+                yield ("gp", CommandKind.Repeatable, fun count reg -> _operations.PasteAfterCursor reg.StringValue 1 reg.Value.OperationKind true |> ignore)
+                yield ("gP", CommandKind.Repeatable, fun count reg -> _operations.PasteBeforeCursor reg.StringValue 1 reg.Value.OperationKind true |> ignore)
+                yield ("g_", CommandKind.Movement, fun _ _ -> _operations.EditorOperations.MoveToLastNonWhiteSpaceCharacter(false))
+                yield ("g*", CommandKind.Movement, fun count _ -> _operations.MoveToNextOccuranceOfPartialWordAtCursor SearchKind.ForwardWithWrap count)
+                yield ("g#", CommandKind.Movement, fun count _ -> _operations.MoveToNextOccuranceOfPartialWordAtCursor SearchKind.BackwardWithWrap count)
+                yield ("gt", CommandKind.Movement, fun count _ -> _operations.GoToNextTab count)
+                yield ("gT", CommandKind.Movement, fun count _ -> _operations.GoToPreviousTab count)
+                yield ("zt", CommandKind.Movement, fun _ _ ->  _operations.EditorOperations.ScrollLineTop())
+                yield ("z.", CommandKind.Movement, fun _ _ -> 
+                    _operations.EditorOperations.ScrollLineCenter() 
+                    _operations.EditorOperations.MoveToStartOfLineAfterWhiteSpace(false) )
+                yield ("zz", CommandKind.Movement, fun _ _ -> _operations.EditorOperations.ScrollLineCenter() )
+                yield ("z-", CommandKind.Movement, fun _ _ ->
+                    _operations.EditorOperations.ScrollLineBottom() 
+                    _operations.EditorOperations.MoveToStartOfLineAfterWhiteSpace(false) )
+                yield ("zb", CommandKind.Movement, fun _ _ -> _operations.EditorOperations.ScrollLineBottom() )
+            }
+            |> Seq.map(fun (str,kind,func) -> (str,kind,func,CommandResult.Completed ModeSwitch.NoSwitch))
+
+        let doSwitch =
+            seq {
+                yield ("c", ModeSwitch.SwitchMode ModeKind.Insert, fun count reg ->  
+                    let point = TextViewUtil.GetCaretPoint _bufferData.TextView
+                    let span = SnapshotPointUtil.GetLineRangeSpanIncludingLineBreak point count
+                    let span = SnapshotSpan(point.GetContainingLine().Start,span.End)
+                    _operations.DeleteSpan span MotionKind.Inclusive OperationKind.LineWise reg |> ignore )
+            }
+            |> Seq.map(fun (str,switch,func) -> (str,CommandKind.NotRepeatable,func,CommandResult.Completed switch))
+
+        let allWithCount = 
+            Seq.append noSwitch doSwitch 
+            |> Seq.map(fun (str,kind,func,result) -> 
+                let name = CommandUtil.CreateCommandName str
+                let func2 count reg =
+                    let count = CommandUtil.CountOrDefault count
+                    func count reg
+                    result
+                SimpleCommand(name, kind, func2))
+
+        let needCountAsOpt = 
+            seq {
+                yield ("gg", CommandKind.Movement, fun count _ -> _operations.GoToLineOrFirst count)
+                yield (".", CommandKind.Special, fun count _ -> this.RepeatLastChange count)
+            }
+            |> Seq.map(fun (str,kind,func) -> 
+                let name = CommandUtil.CreateCommandName str
+                let func2 count reg = 
+                    func count reg
+                    CommandResult.Completed ModeSwitch.NoSwitch
+                SimpleCommand(name, kind, func2))
+
+        let hardName = 
+            seq { 
+                yield (
+                    [InputUtil.CharToKeyInput('z'); InputUtil.VimKeyToKeyInput(VimKey.EnterKey)],
+                    CommandKind.Movement,
+                    fun count reg -> 
+                        _operations.EditorOperations.ScrollLineTop()
+                        _operations.EditorOperations.MoveToStartOfLineAfterWhiteSpace(false) )
+
+            }
+            |> Seq.map(fun (list,kind,func) -> 
+                let name = CommandName.ManyKeyInputs list
+                let func2 count reg =
+                    let count = CommandUtil.CountOrDefault count
+                    func count reg
+                    CommandResult.Completed ModeSwitch.NoSwitch 
+                SimpleCommand(name, kind, func2))
+
+        Seq.append allWithCount needCountAsOpt |> Seq.append hardName
+
+    /// Create all motion commands
+    member this.CreateMotionCommands() =
+    
+        let complex : seq<string * (int -> Register -> MotionData -> unit)> =
+            seq {
+                yield ("d", fun count reg data -> _operations.DeleteSpan data.OperationSpan |> ignore)
+                yield ("y", fun count reg data -> _operations.Yank data.OperationSpan data.MotionKind data.OperationKind reg)
+                yield ("c", fun count reg data -> _operations.DeleteSpan data.OperationSpan data.MotionKind data.OperationKind reg |> ignore)
+                yield ("<", fun _ _ data -> _operations.ShiftSpanLeft data.OperationSpan)
+                yield (">", fun _ _ data -> _operations.ShiftSpanRight data.OperationSpan)
+            }
+
+        complex
+        |> Seq.map (fun (str,func) ->
+            let name = CommandUtil.CreateCommandName str
+            let func2 count reg data =
+                let count = CommandUtil.CountOrDefault count
+                func count reg data
+                CommandResult.Completed ModeSwitch.NoSwitch
+            MotionCommand(name, CommandKind.NotRepeatable, func2))
+
+    /// Create all of the movement commands
+    member this.CreateMovementCommands() =
+        let factory = Vim.Modes.CommandFactory(_operations)
+        factory.CreateMovementCommands()
+
+    member this.CreateCommandsOld() =
+
+        let completeOps = 
+            seq {
+                yield (InputUtil.CharToKeyInput('x'), (fun count reg -> _operations.DeleteCharacterAtCursor count reg))
+                yield (InputUtil.VimKeyToKeyInput VimKey.DeleteKey, (fun count reg -> _operations.DeleteCharacterAtCursor count reg))
+                yield (InputUtil.CharToKeyInput('X'),  (fun count reg -> _operations.DeleteCharacterBeforeCursor count reg))
+                yield (InputUtil.CharToKeyInput('p'), (fun count reg -> _operations.PasteAfterCursor reg.StringValue count reg.Value.OperationKind false))
+                yield (InputUtil.CharToKeyInput('P'), (fun count reg -> _operations.PasteBeforeCursor reg.StringValue count reg.Value.OperationKind false))
+                yield (InputUtil.CharToKeyInput('0'), (fun _ _ -> _operations.EditorOperations.MoveToStartOfLine(false))) 
+                yield (InputUtil.CharToKeyInput('n'), (fun count _ -> _operations.MoveToNextOccuranceOfLastSearch count false))
+                yield (InputUtil.CharToKeyInput('N'), (fun count _ -> _operations.MoveToNextOccuranceOfLastSearch count true))
+                yield (InputUtil.CharToKeyInput('*'), (fun count _ -> _operations.MoveToNextOccuranceOfWordAtCursor SearchKind.ForwardWithWrap count))
+                yield (InputUtil.CharToKeyInput('#'), (fun count _ -> _operations.MoveToNextOccuranceOfWordAtCursor SearchKind.BackwardWithWrap count))
+                yield (InputUtil.CharToKeyInput('u'), (fun count _ -> _operations.Undo count))
+                yield (InputUtil.CharToKeyInput('D'), (fun count reg -> _operations.DeleteLinesFromCursor count reg))
+                yield (InputUtil.CharAndModifiersToKeyInput 'r' KeyModifiers.Control, (fun count _ -> _operations.Redo count))
+                yield (InputUtil.CharAndModifiersToKeyInput 'u' KeyModifiers.Control, (fun count _ -> _operations.ScrollLines ScrollDirection.Up count))
+                yield (InputUtil.CharAndModifiersToKeyInput 'd' KeyModifiers.Control, (fun count _ -> _operations.ScrollLines ScrollDirection.Down count))
+                yield (InputUtil.CharAndModifiersToKeyInput 'f' KeyModifiers.Control, (fun count _ -> _operations.ScrollPages ScrollDirection.Down count))
+                yield (InputUtil.VimKeyAndModifiersToKeyInput VimKey.DownKey KeyModifiers.Shift, (fun count _ -> _operations.ScrollPages ScrollDirection.Down count))
+                yield (InputUtil.VimKeyToKeyInput VimKey.PageDownKey, (fun count _ -> _operations.ScrollPages ScrollDirection.Down count)) 
+                yield (InputUtil.CharToKeyInput('J'), (fun count _ -> _operations.JoinAtCaret count))
+                yield (InputUtil.CharAndModifiersToKeyInput 'b' KeyModifiers.Control, (fun count _ -> _operations.ScrollPages ScrollDirection.Up count))
+                yield (InputUtil.VimKeyAndModifiersToKeyInput VimKey.UpKey KeyModifiers.Shift, (fun count _ -> _operations.ScrollPages ScrollDirection.Up count))
+                yield (InputUtil.VimKeyToKeyInput VimKey.PageUpKey , (fun count _ -> _operations.ScrollPages ScrollDirection.Up count)) 
+                yield (InputUtil.CharAndModifiersToKeyInput ']' KeyModifiers.Control, (fun _ _ -> _operations.GoToDefinitionWrapper()))
+                yield (InputUtil.CharToKeyInput('Y'), (fun count reg -> _operations.YankLines count reg))
+                yield (InputUtil.VimKeyToKeyInput VimKey.TabKey, (fun count _ -> _operations.JumpNext count))
+                yield (InputUtil.CharAndModifiersToKeyInput 'i' KeyModifiers.Control, (fun count _ -> _operations.JumpNext count))
+                yield (InputUtil.CharAndModifiersToKeyInput 'o' KeyModifiers.Control, (fun count _ -> _operations.JumpPrevious count))
+                yield (InputUtil.CharToKeyInput('%'), (fun _ _ -> _operations.GoToMatch() |> ignore))
+                yield (InputUtil.VimKeyAndModifiersToKeyInput VimKey.PageDownKey KeyModifiers.Control, (fun count _ -> _operations.GoToNextTab count))
+                yield (InputUtil.VimKeyAndModifiersToKeyInput VimKey.PageUpKey KeyModifiers.Control, (fun count _ -> _operations.GoToPreviousTab count))
+            }  |> Seq.map (fun (ki,func) ->
+                    let name = OneKeyInput(ki)
+                    let func2 count reg = 
+                        let count = CommandUtil.CountOrDefault count
+                        func count reg
+                        CommandResult.Completed ModeSwitch.NoSwitch
+                    SimpleCommand(name, CommandKind.Repeatable, func2))
+    
+    
+        // Similar to completeOps but take the conditional count value
+        let completeOps2 = 
+            seq {
+                yield (InputUtil.CharToKeyInput('G'), (fun count _ -> _operations.GoToLineOrLast(count)))
+                yield (InputUtil.VimKeyAndModifiersToKeyInput VimKey.HomeKey KeyModifiers.Control , (fun count _ -> _operations.GoToLineOrFirst(count)))
+            } |> Seq.map (fun (ki,func) ->
+                    let name = OneKeyInput(ki)
+                    let func2 count reg =
+                        func count reg 
+                        CommandResult.Completed ModeSwitch.NoSwitch
+                    SimpleCommand(name, CommandKind.Repeatable, func2) )
+
+        let doNothing _ _ = ()
+        let changeOps = 
+            seq {
+                yield (InputUtil.CharToKeyInput('i'), ModeKind.Insert, doNothing)
+                yield (InputUtil.CharToKeyInput('I'), ModeKind.Insert, (fun _ _ -> _operations.EditorOperations.MoveToStartOfLineAfterWhiteSpace(false)))
+                yield (InputUtil.CharToKeyInput(':'), ModeKind.Command, doNothing)
+                yield (InputUtil.CharToKeyInput('A'), ModeKind.Insert, (fun _ _ -> _operations.EditorOperations.MoveToEndOfLine(false)))
+                yield (InputUtil.CharToKeyInput('o'), ModeKind.Insert, (fun _ _ -> _operations.InsertLineBelow() |> ignore))
+                yield (InputUtil.CharToKeyInput('O'), ModeKind.Insert, (fun _ _ -> _operations.InsertLineAbove() |> ignore))
+                yield (InputUtil.CharToKeyInput('v'), ModeKind.VisualCharacter, doNothing)
+                yield (InputUtil.CharToKeyInput('V'), ModeKind.VisualLine, doNothing)
+                yield (InputUtil.CharAndModifiersToKeyInput 'q' KeyModifiers.Control, ModeKind.VisualBlock, doNothing)
+                yield (InputUtil.CharToKeyInput('s'), ModeKind.Insert, (fun count reg -> _operations.DeleteCharacterAtCursor count reg))
+                yield (InputUtil.CharToKeyInput('C'), ModeKind.Insert, (fun count reg -> _operations.DeleteLinesFromCursor count reg))
+                yield (InputUtil.CharToKeyInput('S'), ModeKind.Insert, (fun count reg -> _operations.DeleteLines count reg))
+                yield (InputUtil.CharToKeyInput('a'), ModeKind.Insert, (fun _ _ -> _operations.MoveCaretRight 1))
+            } |> Seq.map (fun (ki,mode,func) ->
+                    let name = OneKeyInput(ki)
+                    let func2 count reg =
+                        let count = CommandUtil.CountOrDefault count
+                        func count reg 
+                        CommandResult.Completed (ModeSwitch.SwitchMode mode)
+                    SimpleCommand(name, CommandKind.Repeatable, func2))
+    
+        Seq.append completeOps completeOps2 |> Seq.append changeOps
+   
+    /// Reset the internal data for the NormalMode instance
+    member this.ResetData() = 
+        _data <- {Count=None;Register=_bufferData.RegisterMap.DefaultRegister;KeyInputs=List.empty;Command=""}
+        _runFunc <- this.StartCore
+        _waitingForMoreInput <- false
+        _isOperatingPending <- false
+        _isInReplace <- false
+        if _operationMap.Count = 0 then
+            _operationMap <- this.BuildOperationsMap
+
+    member this.Register = _data.Register   
+    member this.Count = _data.Count
+    member this.Command = _data.Command
+
+    member this.ProcessCore ki =
+
+        // Update the command string
+        let commandInputs = ki :: _data.KeyInputs
+        let command = _data.Command + (ki.Char.ToString())
+        _data <- {_data with KeyInputs=commandInputs;Command=command }
+
+        let rec inner ki = 
+            match _runFunc ki this.Count this.Register with
+                | NormalModeResult.Complete ->
+                    this.ResetData()
+                    _commandExecutedEvent.Trigger NonRepeatableCommand
+                    Processed
+                | NormalModeResult.CompleteNotCommand ->
+                    this.ResetData()
+                    Processed
+                | NormalModeResult.CompleteRepeatable(count,reg) ->
+                    let commandInputs = _data.KeyInputs
+                    this.ResetData()
+                    _commandExecutedEvent.Trigger (RepeatableCommand((commandInputs |> List.rev),count,reg))
+                    Processed
+                | NormalModeResult.NeedMoreInput(f) ->
+                    _runFunc <- (fun ki count reg -> f ki (CountOrDefault count) reg)
+                    _waitingForMoreInput <- true
+                    Processed
+                | NormalModeResult.NeedMoreInput2(f) ->
+                    _runFunc <- f 
+                    _waitingForMoreInput <- true
+                    Processed
+                | NormalModeResult.OperatorPending(f) ->
+                    _runFunc <- (fun ki count reg -> f ki (CountOrDefault count) reg)
+                    _waitingForMoreInput <- true
+                    _isOperatingPending <- true
+                    Processed
+                | NormalModeResult.SwitchMode (kind) -> 
+                    this.ResetData() // Make sure to reset information when switching modes
+                    ProcessResult.SwitchMode kind
+                | CountComplete (count,nextKi) ->
+                    _data <- {_data with Count=Some(count);KeyInputs=[nextKi]};
+                    _runFunc <- this.StartCore
+
+                    // Do not go to Process or ProcessCore here because it will record the key for 
+                    // a second time
+                    inner nextKi
+                | RegisterComplete (reg) ->     
+                    _data <- {_data with Register=reg;KeyInputs=List.empty }
+                    _runFunc <- this.StartCore
+                    _waitingForMoreInput <- false
+                    Processed
+
+        inner ki
+    
+    interface INormalMode with 
+        member this.IsOperatorPending = _isOperatingPending
+        member this.IsWaitingForInput = _waitingForMoreInput
+        member this.IncrementalSearch = _incrementalSearch
+        member this.IsInReplace = _isInReplace
+        member this.VimBuffer = _bufferData
+        member this.Command = this.Command
+        member this.Commands = 
+            _operationMap
+                |> Map.toSeq
+                |> Seq.map (fun (k,v) -> k)
+
+        member this.ModeKind = ModeKind.Normal
+
+        [<CLIEvent>] 
+        member this.CommandExecuted = _commandExecutedEvent.Publish
+
+        member this.CanProcess (ki:KeyInput) =
+            if _displayWindowBroker.IsSmartTagWindowActive then false                
+            elif _waitingForMoreInput then  true
+            elif CharUtil.IsLetterOrDigit(ki.Char) then true
+            elif _operationMap.ContainsKey ki then true
+            elif InputUtil.CoreCharactersSet |> Set.contains ki.Char then true
+            else false
+
+        member this.Process ki = this.ProcessCore ki
+        member this.OnEnter ()  =
+            this.ResetData()
+        member this.OnLeave () = ()
+    
+