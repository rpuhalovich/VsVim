--- conflicted
+++ resolved
@@ -1,573 +1,570 @@
-﻿using System;
-using System.Collections.Generic;
-using System.Diagnostics;
-using System.Linq;
-using System.Media;
-using System.Windows;
-using EditorUtils;
-using Microsoft.FSharp.Core;
-using Microsoft.VisualStudio.Text;
-using Microsoft.VisualStudio.Text.Editor;
-using Microsoft.VisualStudio.Text.Formatting;
-using Microsoft.VisualStudio.Text.Operations;
-using Vim.Extensions;
-
-namespace Vim.UI.Wpf
-{
-    public abstract class VimHost : IVimHost, IWpfTextViewCreationListener
-    {
-        private readonly ITextBufferFactoryService _textBufferFactoryService;
-        private readonly ITextEditorFactoryService _textEditorFactoryService;
-        private readonly ITextDocumentFactoryService _textDocumentFactoryService;
-        private readonly IEditorOperationsFactoryService _editorOperationsFactoryService;
-        private readonly List<ITextView> _textViewList = new List<ITextView>();
-        private event EventHandler<TextViewEventArgs> _isVisibleChanged;
-        private event EventHandler<TextViewChangedEventArgs> _activeTextViewChanged;
-
-        public virtual bool AutoSynchronizeSettings
-        {
-            get { return true; }
-        }
-
-        protected VimHost(
-            ITextBufferFactoryService textBufferFactoryService,
-            ITextEditorFactoryService textEditorFactoryService,
-            ITextDocumentFactoryService textDocumentFactoryService,
-            IEditorOperationsFactoryService editorOperationsFactoryService)
-        {
-            _textBufferFactoryService = textBufferFactoryService;
-            _textEditorFactoryService = textEditorFactoryService;
-            _textDocumentFactoryService = textDocumentFactoryService;
-            _editorOperationsFactoryService = editorOperationsFactoryService;
-        }
-
-        public virtual void Beep()
-        {
-            SystemSounds.Beep.Play();
-        }
-
-        public virtual void BeginBulkOperation()
-        {
-            // Host specific decision on how to respond
-        }
-
-        public virtual void Close(ITextView textView)
-        {
-            textView.Close();
-        }
-
-        /// <summary>
-        /// Create a hidden ITextView.  It will have no roles in order to keep it out of 
-        /// most plugins
-        /// </summary>
-        public virtual ITextView CreateHiddenTextView()
-        {
-            return _textEditorFactoryService.CreateTextView(
-                _textBufferFactoryService.CreateTextBuffer(),
-                _textEditorFactoryService.NoRoles);
-        }
-
-        public virtual void EndBulkOperation()
-        {
-            // Host specific decision on how to respond
-        }
-
-        /// <summary>
-        /// Ensure the given SnapshotPoint is visible on the screen
-        /// </summary>
-        public void EnsureVisible(ITextView textView, SnapshotPoint point)
-        {
-            try
-            {
-                // Intentionally breaking up these tasks into different steps.  The act of making the 
-                // line visible can actually invalidate the ITextViewLine instance and cause it to 
-                // throw when we access it for making the point visible.  Breaking it into separate
-                // steps so each one has to requery the current and valid information
-                EnsureLineVisible(textView, point);
-                EnsureLinePointVisible(textView, point);
-            }
-            catch (Exception)
-            {
-                // The ITextViewLine implementation can throw if this code runs in the middle of 
-                // a layout or if the line believes itself to be invalid.  Hard to completely guard
-                // against this
-            }
-        }
-
-        public abstract void FormatLines(ITextView textView, SnapshotLineRange range);
-
-        public abstract string GetName(ITextBuffer value);
-
-        public virtual bool TryGetFocusedTextView(out ITextView textView)
-        {
-            textView = _textViewList.FirstOrDefault(x => x.HasAggregateFocus);
-            return textView != null;
-        }
-
-        public abstract bool GoToDefinition();
-
-        public abstract bool GoToGlobalDeclaration(ITextView textView, string name);
-
-        public abstract bool GoToLocalDeclaration(ITextView textView, string name);
-
-        public abstract void GoToNextTab(Path direction, int count);
-
-        public abstract void GoToTab(int index);
-
-        public abstract void GoToQuickFix(QuickFix quickFix, int count, bool hasBang);
-
-        public virtual bool IsDirty(ITextBuffer textbuffer)
-        {
-            ITextDocument document;
-            if (!_textDocumentFactoryService.TryGetTextDocument(textbuffer, out document))
-            {
-                return false;
-            }
-
-            return document.IsDirty;
-        }
-
-        /// <summary>
-        /// Default to seeing if the entire text buffer area is read only
-        /// </summary>
-        public virtual bool IsReadOnly(ITextBuffer textBuffer)
-        {
-            var span = new Span(0, textBuffer.CurrentSnapshot.Length);
-            return textBuffer.IsReadOnly(span);
-        }
-
-        /// <summary>
-        /// Determine if the ITextView is visible.  Use the Wpf UIElement::IsVisible property
-        /// to validate.  If this is not backed by an IWpfTextView then this will default to
-        /// true
-        /// </summary>
-        public virtual bool IsVisible(ITextView textView)
-        {
-            var wpfTextView = textView as IWpfTextView;
-            if (wpfTextView != null)
-            {
-                return wpfTextView.VisualElement.IsVisible;
-            }
-
-            return true;
-        }
-
-        public abstract HostResult LoadFileIntoExistingWindow(string filePath, ITextView textView);
-
-        public abstract HostResult LoadFileIntoNewWindow(string filePath);
-
-        public abstract HostResult Make(bool jumpToFirstError, string arguments);
-
-        public abstract HostResult MoveFocus(ITextView textView, Direction direction);
-
-        public abstract bool NavigateTo(VirtualSnapshotPoint point);
-
-        public virtual void Quit()
-        {
-            Application.Current.Shutdown();
-        }
-
-        public virtual bool Reload(ITextBuffer textBuffer)
-        {
-            ITextDocument document;
-            if (!_textDocumentFactoryService.TryGetTextDocument(textBuffer, out document))
-            {
-                return false;
-            }
-
-            document.Reload(EditOptions.DefaultMinimalChange);
-            return true;
-        }
-
-        /// <summary>
-        /// Run the specified command, capture it's output and return it to the caller
-        /// </summary>
-        public virtual string RunCommand(string command, string arguments, IVimData vimdata)
-        {
-            var startInfo = new ProcessStartInfo
-                                {
-                                    FileName = command,
-                                    Arguments = arguments,
-                                    RedirectStandardOutput = true,
-                                    UseShellExecute = false,
-                                    WorkingDirectory = vimdata.CurrentDirectory
-                                };
-            try
-            {
-                var process = Process.Start(startInfo);
-                process.WaitForExit();
-                return process.StandardOutput.ReadToEnd();
-            }
-            catch (Exception ex)
-            {
-                return ex.Message;
-            }
-        }
-
-        public abstract void RunVisualStudioCommand(string command, string argument);
-
-        public virtual bool Save(ITextBuffer textBuffer)
-        {
-            ITextDocument document;
-            if (!_textDocumentFactoryService.TryGetTextDocument(textBuffer, out document))
-            {
-                return false;
-            }
-
-            document.Save();
-            return true;
-        }
-
-        /// <summary>
-        /// All ITextView instances are elligable for an IVimBuffer by default.  Let the actual
-        /// host override this method an reject IVimBuffer instances that it doesn't like
-        /// </summary>
-        public virtual bool ShouldCreateVimBuffer(ITextView textView)
-        {
-            return true;
-        }
-
-        public abstract bool SaveTextAs(string text, string filePath);
-
-        public abstract void ShowOpenFileDialog();
-
-        public abstract HostResult SplitViewHorizontally(ITextView value);
-
-        public abstract HostResult SplitViewVertically(ITextView value);
-
-<<<<<<< HEAD
-=======
-        public virtual void VimRcLoaded(VimRcState vimRcState, IVimLocalSettings localSettings, IVimWindowSettings windowSettings)
-        {
-
-        }
->>>>>>> fc677eac
-
-        /// <summary>
-        /// Custom processing of an insert command is a host specific operation.  By default
-        /// no custom processing is done
-        /// </summary>
-        public virtual bool TryCustomProcess(ITextView textView, InsertCommand command)
-        {
-            return false;
-        }
-
-        protected void RaiseIsVisibleChanged(ITextView textView)
-        {
-            if (_isVisibleChanged != null)
-            {
-                var args = new TextViewEventArgs(textView);
-                _isVisibleChanged(this, args);
-            }
-        }
-
-        protected void RaiseActiveTextViewChanged(FSharpOption<ITextView> oldTextView, FSharpOption<ITextView> newTextView)
-        {
-            if (_activeTextViewChanged != null)
-            {
-                var args = new TextViewChangedEventArgs(oldTextView, newTextView);
-                _activeTextViewChanged(this, args);
-            }
-        }
-
-        /// <summary>
-        /// Do the vertical scrolling necessary to make sure the line is visible
-        /// </summary>
-        private void EnsureLineVisible(ITextView textView, SnapshotPoint point)
-        {
-            const double roundOff = 0.01;
-            var textViewLine = textView.GetTextViewLineContainingBufferPosition(point);
-
-            switch (textViewLine.VisibilityState)
-            {
-                case VisibilityState.FullyVisible:
-                    // If the line is fully visible then no scrolling needs to occur
-                    break;
-
-                case VisibilityState.Hidden:
-                case VisibilityState.PartiallyVisible:
-                    {
-                        ViewRelativePosition? pos = null;
-                        if (textViewLine.Height <= textView.ViewportHeight + roundOff)
-                        {
-                            // The line fits into the view.  Figure out if it needs to be at the top 
-                            // or the bottom
-                            pos = textViewLine.Top < textView.ViewportTop
-                                ? ViewRelativePosition.Top
-                                : ViewRelativePosition.Bottom;
-                        }
-                        else if (textViewLine.Bottom < textView.ViewportBottom)
-                        {
-                            // Line does not fit into view but we can use more space at the bottom 
-                            // of the view
-                            pos = ViewRelativePosition.Bottom;
-                        }
-                        else if (textViewLine.Top > textView.ViewportTop)
-                        {
-                            pos = ViewRelativePosition.Top;
-                        }
-
-                        if (pos.HasValue)
-                        {
-                            textView.DisplayTextLineContainingBufferPosition(point, 0.0, pos.Value);
-                        }
-                    }
-                    break;
-                case VisibilityState.Unattached:
-                    {
-                        var pos = textViewLine.Start < textView.TextViewLines.FormattedSpan.Start && textViewLine.Height <= textView.ViewportHeight + roundOff
-                                      ? ViewRelativePosition.Top
-                                      : ViewRelativePosition.Bottom;
-                        textView.DisplayTextLineContainingBufferPosition(point, 0.0, pos);
-                    }
-                    break;
-            }
-        }
-
-        /// <summary>
-        /// Do the horizontal scolling necessary to make the column of the given point visible
-        /// </summary>
-        private void EnsureLinePointVisible(ITextView textView, SnapshotPoint point)
-        {
-            var textViewLine = textView.GetTextViewLineContainingBufferPosition(point);
-
-            const double horizontalPadding = 2.0;
-            const double scrollbarPadding = 200.0;
-            var scroll = Math.Max(
-                horizontalPadding,
-                Math.Min(scrollbarPadding, textView.ViewportWidth / 4));
-            var bounds = textViewLine.GetCharacterBounds(point);
-            if (bounds.Left - horizontalPadding < textView.ViewportLeft)
-            {
-                textView.ViewportLeft = bounds.Left - scroll;
-            }
-            else if (bounds.Right + horizontalPadding > textView.ViewportRight)
-            {
-                textView.ViewportLeft = (bounds.Right + scroll) - textView.ViewportWidth;
-            }
-        }
-
-        #region IWpfTextViewCreationListener
-
-        /// <summary>
-        /// Need to track the open ITextView values
-        /// </summary>
-        void IWpfTextViewCreationListener.TextViewCreated(IWpfTextView textView)
-        {
-            _textViewList.Add(textView);
-
-            DependencyPropertyChangedEventHandler isVisibleHandler = delegate
-            {
-                RaiseIsVisibleChanged(textView);
-            };
-            textView.VisualElement.IsVisibleChanged += isVisibleHandler;
-
-            textView.Closed += delegate
-            {
-                _textViewList.Remove(textView);
-                textView.VisualElement.IsVisibleChanged -= isVisibleHandler;
-            };
-        }
-
-        #endregion
-
-        #region IVimHost
-
-        bool IVimHost.AutoSynchronizeSettings
-        {
-            get { return AutoSynchronizeSettings; }
-        }
-
-        void IVimHost.Beep()
-        {
-            Beep();
-        }
-
-        void IVimHost.BeginBulkOperation()
-        {
-            BeginBulkOperation();
-        }
-
-        void IVimHost.Close(ITextView value)
-        {
-            Close(value);
-        }
-
-        ITextView IVimHost.CreateHiddenTextView()
-        {
-            return CreateHiddenTextView();
-        }
-
-        void IVimHost.EndBulkOperation()
-        {
-            EndBulkOperation();
-        }
-
-        void IVimHost.EnsureVisible(ITextView textView, SnapshotPoint point)
-        {
-            EnsureVisible(textView, point);
-        }
-
-        void IVimHost.FormatLines(ITextView textView, SnapshotLineRange range)
-        {
-            FormatLines(textView, range);
-        }
-
-        FSharpOption<ITextView> IVimHost.GetFocusedTextView()
-        {
-            ITextView textView;
-            return TryGetFocusedTextView(out textView)
-                ? FSharpOption.Create(textView)
-                : FSharpOption<ITextView>.None;
-        }
-
-        string IVimHost.GetName(ITextBuffer textBuffer)
-        {
-            return GetName(textBuffer);
-        }
-
-        bool IVimHost.GoToDefinition()
-        {
-            return GoToDefinition();
-        }
-
-        bool IVimHost.GoToGlobalDeclaration(ITextView textView, string identifier)
-        {
-            return GoToGlobalDeclaration(textView, identifier);
-        }
-
-        bool IVimHost.GoToLocalDeclaration(ITextView textView, string identifier)
-        {
-            return GoToLocalDeclaration(textView, identifier);
-        }
-
-        void IVimHost.GoToNextTab(Path value, int count)
-        {
-            GoToNextTab(value, count);
-        }
-
-        void IVimHost.GoToTab(int index)
-        {
-            GoToTab(index);
-        }
-
-        void IVimHost.GoToQuickFix(QuickFix quickFix, int count, bool hasBang)
-        {
-            GoToQuickFix(quickFix, count, hasBang);
-        }
-
-        bool IVimHost.IsDirty(ITextBuffer textBuffer)
-        {
-            return IsDirty(textBuffer);
-        }
-
-        bool IVimHost.IsReadOnly(ITextBuffer textBuffer)
-        {
-            return IsReadOnly(textBuffer);
-        }
-
-        HostResult IVimHost.LoadFileIntoExistingWindow(string filePath, ITextView textView)
-        {
-            return LoadFileIntoExistingWindow(filePath, textView);
-        }
-
-        HostResult IVimHost.LoadFileIntoNewWindow(string filePath)
-        {
-            return LoadFileIntoNewWindow(filePath);
-        }
-
-        HostResult IVimHost.Make(bool jumpToFirstError, string arguments)
-        {
-            return Make(jumpToFirstError, arguments);
-        }
-
-        HostResult IVimHost.MoveFocus(ITextView textView, Direction direction)
-        {
-            return MoveFocus(textView, direction);
-        }
-
-        bool IVimHost.NavigateTo(VirtualSnapshotPoint point)
-        {
-            return NavigateTo(point);
-        }
-
-        void IVimHost.Quit()
-        {
-            Quit();
-        }
-
-        bool IVimHost.Reload(ITextBuffer value)
-        {
-            return Reload(value);
-        }
-
-        string IVimHost.RunCommand(string command, string arguments, IVimData vimData)
-        {
-            return RunCommand(command, arguments, vimData);
-        }
-
-        void IVimHost.RunVisualStudioCommand(string command, string argument)
-        {
-            RunVisualStudioCommand(command, argument);
-        }
-
-        bool IVimHost.Save(ITextBuffer value)
-        {
-            return Save(value);
-        }
-
-        bool IVimHost.SaveTextAs(string text, string filePath)
-        {
-            return SaveTextAs(text, filePath);
-        }
-
-        void IVimHost.ShowOpenFileDialog()
-        {
-            ShowOpenFileDialog();
-        }
-
-        bool IVimHost.ShouldCreateVimBuffer(ITextView textView)
-        {
-            return true;
-        }
-
-        HostResult IVimHost.SplitViewHorizontally(ITextView value)
-        {
-            return SplitViewHorizontally(value);
-        }
-
-        HostResult IVimHost.SplitViewVertically(ITextView value)
-        {
-            return SplitViewVertically(value);
-        }
-
-        bool IVimHost.TryCustomProcess(ITextView textView, InsertCommand command)
-        {
-            return TryCustomProcess(textView, command);
-        }
-
-        bool IVimHost.IsVisible(ITextView textView)
-        {
-            return IsVisible(textView);
-        }
-
-        void IVimHost.VimRcLoaded(VimRcState vimRcState, IVimLocalSettings localSettings, IVimWindowSettings windowSettings)
-        {
-            VimRcLoaded(vimRcState, localSettings, windowSettings);
-        }
-
-        event EventHandler<TextViewEventArgs> IVimHost.IsVisibleChanged
-        {
-            add { _isVisibleChanged += value; }
-            remove { _isVisibleChanged -= value; }
-        }
-
-        event EventHandler<TextViewChangedEventArgs> IVimHost.ActiveTextViewChanged
-        {
-            add { _activeTextViewChanged += value; }
-            remove { _activeTextViewChanged -= value; }
-        }
-
-        #endregion
-    }
-}
+﻿using System;
+using System.Collections.Generic;
+using System.Diagnostics;
+using System.Linq;
+using System.Media;
+using System.Windows;
+using EditorUtils;
+using Microsoft.FSharp.Core;
+using Microsoft.VisualStudio.Text;
+using Microsoft.VisualStudio.Text.Editor;
+using Microsoft.VisualStudio.Text.Formatting;
+using Microsoft.VisualStudio.Text.Operations;
+using Vim.Extensions;
+
+namespace Vim.UI.Wpf
+{
+    public abstract class VimHost : IVimHost, IWpfTextViewCreationListener
+    {
+        private readonly ITextBufferFactoryService _textBufferFactoryService;
+        private readonly ITextEditorFactoryService _textEditorFactoryService;
+        private readonly ITextDocumentFactoryService _textDocumentFactoryService;
+        private readonly IEditorOperationsFactoryService _editorOperationsFactoryService;
+        private readonly List<ITextView> _textViewList = new List<ITextView>();
+        private event EventHandler<TextViewEventArgs> _isVisibleChanged;
+        private event EventHandler<TextViewChangedEventArgs> _activeTextViewChanged;
+
+        public virtual bool AutoSynchronizeSettings
+        {
+            get { return true; }
+        }
+
+        protected VimHost(
+            ITextBufferFactoryService textBufferFactoryService,
+            ITextEditorFactoryService textEditorFactoryService,
+            ITextDocumentFactoryService textDocumentFactoryService,
+            IEditorOperationsFactoryService editorOperationsFactoryService)
+        {
+            _textBufferFactoryService = textBufferFactoryService;
+            _textEditorFactoryService = textEditorFactoryService;
+            _textDocumentFactoryService = textDocumentFactoryService;
+            _editorOperationsFactoryService = editorOperationsFactoryService;
+        }
+
+        public virtual void Beep()
+        {
+            SystemSounds.Beep.Play();
+        }
+
+        public virtual void BeginBulkOperation()
+        {
+            // Host specific decision on how to respond
+        }
+
+        public virtual void Close(ITextView textView)
+        {
+            textView.Close();
+        }
+
+        /// <summary>
+        /// Create a hidden ITextView.  It will have no roles in order to keep it out of 
+        /// most plugins
+        /// </summary>
+        public virtual ITextView CreateHiddenTextView()
+        {
+            return _textEditorFactoryService.CreateTextView(
+                _textBufferFactoryService.CreateTextBuffer(),
+                _textEditorFactoryService.NoRoles);
+        }
+
+        public virtual void EndBulkOperation()
+        {
+            // Host specific decision on how to respond
+        }
+
+        /// <summary>
+        /// Ensure the given SnapshotPoint is visible on the screen
+        /// </summary>
+        public void EnsureVisible(ITextView textView, SnapshotPoint point)
+        {
+            try
+            {
+                // Intentionally breaking up these tasks into different steps.  The act of making the 
+                // line visible can actually invalidate the ITextViewLine instance and cause it to 
+                // throw when we access it for making the point visible.  Breaking it into separate
+                // steps so each one has to requery the current and valid information
+                EnsureLineVisible(textView, point);
+                EnsureLinePointVisible(textView, point);
+            }
+            catch (Exception)
+            {
+                // The ITextViewLine implementation can throw if this code runs in the middle of 
+                // a layout or if the line believes itself to be invalid.  Hard to completely guard
+                // against this
+            }
+        }
+
+        public abstract void FormatLines(ITextView textView, SnapshotLineRange range);
+
+        public abstract string GetName(ITextBuffer value);
+
+        public virtual bool TryGetFocusedTextView(out ITextView textView)
+        {
+            textView = _textViewList.FirstOrDefault(x => x.HasAggregateFocus);
+            return textView != null;
+        }
+
+        public abstract bool GoToDefinition();
+
+        public abstract bool GoToGlobalDeclaration(ITextView textView, string name);
+
+        public abstract bool GoToLocalDeclaration(ITextView textView, string name);
+
+        public abstract void GoToNextTab(Path direction, int count);
+
+        public abstract void GoToTab(int index);
+
+        public abstract void GoToQuickFix(QuickFix quickFix, int count, bool hasBang);
+
+        public virtual bool IsDirty(ITextBuffer textbuffer)
+        {
+            ITextDocument document;
+            if (!_textDocumentFactoryService.TryGetTextDocument(textbuffer, out document))
+            {
+                return false;
+            }
+
+            return document.IsDirty;
+        }
+
+        /// <summary>
+        /// Default to seeing if the entire text buffer area is read only
+        /// </summary>
+        public virtual bool IsReadOnly(ITextBuffer textBuffer)
+        {
+            var span = new Span(0, textBuffer.CurrentSnapshot.Length);
+            return textBuffer.IsReadOnly(span);
+        }
+
+        /// <summary>
+        /// Determine if the ITextView is visible.  Use the Wpf UIElement::IsVisible property
+        /// to validate.  If this is not backed by an IWpfTextView then this will default to
+        /// true
+        /// </summary>
+        public virtual bool IsVisible(ITextView textView)
+        {
+            var wpfTextView = textView as IWpfTextView;
+            if (wpfTextView != null)
+            {
+                return wpfTextView.VisualElement.IsVisible;
+            }
+
+            return true;
+        }
+
+        public abstract HostResult LoadFileIntoExistingWindow(string filePath, ITextView textView);
+
+        public abstract HostResult LoadFileIntoNewWindow(string filePath);
+
+        public abstract HostResult Make(bool jumpToFirstError, string arguments);
+
+        public abstract HostResult MoveFocus(ITextView textView, Direction direction);
+
+        public abstract bool NavigateTo(VirtualSnapshotPoint point);
+
+        public virtual void Quit()
+        {
+            Application.Current.Shutdown();
+        }
+
+        public virtual bool Reload(ITextBuffer textBuffer)
+        {
+            ITextDocument document;
+            if (!_textDocumentFactoryService.TryGetTextDocument(textBuffer, out document))
+            {
+                return false;
+            }
+
+            document.Reload(EditOptions.DefaultMinimalChange);
+            return true;
+        }
+
+        /// <summary>
+        /// Run the specified command, capture it's output and return it to the caller
+        /// </summary>
+        public virtual string RunCommand(string command, string arguments, IVimData vimdata)
+        {
+            var startInfo = new ProcessStartInfo
+                                {
+                                    FileName = command,
+                                    Arguments = arguments,
+                                    RedirectStandardOutput = true,
+                                    UseShellExecute = false,
+                                    WorkingDirectory = vimdata.CurrentDirectory
+                                };
+            try
+            {
+                var process = Process.Start(startInfo);
+                process.WaitForExit();
+                return process.StandardOutput.ReadToEnd();
+            }
+            catch (Exception ex)
+            {
+                return ex.Message;
+            }
+        }
+
+        public abstract void RunVisualStudioCommand(string command, string argument);
+
+        public virtual bool Save(ITextBuffer textBuffer)
+        {
+            ITextDocument document;
+            if (!_textDocumentFactoryService.TryGetTextDocument(textBuffer, out document))
+            {
+                return false;
+            }
+
+            document.Save();
+            return true;
+        }
+
+        /// <summary>
+        /// All ITextView instances are elligable for an IVimBuffer by default.  Let the actual
+        /// host override this method an reject IVimBuffer instances that it doesn't like
+        /// </summary>
+        public virtual bool ShouldCreateVimBuffer(ITextView textView)
+        {
+            return true;
+        }
+
+        public abstract bool SaveTextAs(string text, string filePath);
+
+        public abstract void ShowOpenFileDialog();
+
+        public abstract HostResult SplitViewHorizontally(ITextView value);
+
+        public abstract HostResult SplitViewVertically(ITextView value);
+
+        public virtual void VimRcLoaded(VimRcState vimRcState, IVimLocalSettings localSettings, IVimWindowSettings windowSettings)
+        {
+
+        }
+
+        /// <summary>
+        /// Custom processing of an insert command is a host specific operation.  By default
+        /// no custom processing is done
+        /// </summary>
+        public virtual bool TryCustomProcess(ITextView textView, InsertCommand command)
+        {
+            return false;
+        }
+
+        protected void RaiseIsVisibleChanged(ITextView textView)
+        {
+            if (_isVisibleChanged != null)
+            {
+                var args = new TextViewEventArgs(textView);
+                _isVisibleChanged(this, args);
+            }
+        }
+
+        protected void RaiseActiveTextViewChanged(FSharpOption<ITextView> oldTextView, FSharpOption<ITextView> newTextView)
+        {
+            if (_activeTextViewChanged != null)
+            {
+                var args = new TextViewChangedEventArgs(oldTextView, newTextView);
+                _activeTextViewChanged(this, args);
+            }
+        }
+
+        /// <summary>
+        /// Do the vertical scrolling necessary to make sure the line is visible
+        /// </summary>
+        private void EnsureLineVisible(ITextView textView, SnapshotPoint point)
+        {
+            const double roundOff = 0.01;
+            var textViewLine = textView.GetTextViewLineContainingBufferPosition(point);
+
+            switch (textViewLine.VisibilityState)
+            {
+                case VisibilityState.FullyVisible:
+                    // If the line is fully visible then no scrolling needs to occur
+                    break;
+
+                case VisibilityState.Hidden:
+                case VisibilityState.PartiallyVisible:
+                    {
+                        ViewRelativePosition? pos = null;
+                        if (textViewLine.Height <= textView.ViewportHeight + roundOff)
+                        {
+                            // The line fits into the view.  Figure out if it needs to be at the top 
+                            // or the bottom
+                            pos = textViewLine.Top < textView.ViewportTop
+                                ? ViewRelativePosition.Top
+                                : ViewRelativePosition.Bottom;
+                        }
+                        else if (textViewLine.Bottom < textView.ViewportBottom)
+                        {
+                            // Line does not fit into view but we can use more space at the bottom 
+                            // of the view
+                            pos = ViewRelativePosition.Bottom;
+                        }
+                        else if (textViewLine.Top > textView.ViewportTop)
+                        {
+                            pos = ViewRelativePosition.Top;
+                        }
+
+                        if (pos.HasValue)
+                        {
+                            textView.DisplayTextLineContainingBufferPosition(point, 0.0, pos.Value);
+                        }
+                    }
+                    break;
+                case VisibilityState.Unattached:
+                    {
+                        var pos = textViewLine.Start < textView.TextViewLines.FormattedSpan.Start && textViewLine.Height <= textView.ViewportHeight + roundOff
+                                      ? ViewRelativePosition.Top
+                                      : ViewRelativePosition.Bottom;
+                        textView.DisplayTextLineContainingBufferPosition(point, 0.0, pos);
+                    }
+                    break;
+            }
+        }
+
+        /// <summary>
+        /// Do the horizontal scolling necessary to make the column of the given point visible
+        /// </summary>
+        private void EnsureLinePointVisible(ITextView textView, SnapshotPoint point)
+        {
+            var textViewLine = textView.GetTextViewLineContainingBufferPosition(point);
+
+            const double horizontalPadding = 2.0;
+            const double scrollbarPadding = 200.0;
+            var scroll = Math.Max(
+                horizontalPadding,
+                Math.Min(scrollbarPadding, textView.ViewportWidth / 4));
+            var bounds = textViewLine.GetCharacterBounds(point);
+            if (bounds.Left - horizontalPadding < textView.ViewportLeft)
+            {
+                textView.ViewportLeft = bounds.Left - scroll;
+            }
+            else if (bounds.Right + horizontalPadding > textView.ViewportRight)
+            {
+                textView.ViewportLeft = (bounds.Right + scroll) - textView.ViewportWidth;
+            }
+        }
+
+        #region IWpfTextViewCreationListener
+
+        /// <summary>
+        /// Need to track the open ITextView values
+        /// </summary>
+        void IWpfTextViewCreationListener.TextViewCreated(IWpfTextView textView)
+        {
+            _textViewList.Add(textView);
+
+            DependencyPropertyChangedEventHandler isVisibleHandler = delegate
+            {
+                RaiseIsVisibleChanged(textView);
+            };
+            textView.VisualElement.IsVisibleChanged += isVisibleHandler;
+
+            textView.Closed += delegate
+            {
+                _textViewList.Remove(textView);
+                textView.VisualElement.IsVisibleChanged -= isVisibleHandler;
+            };
+        }
+
+        #endregion
+
+        #region IVimHost
+
+        bool IVimHost.AutoSynchronizeSettings
+        {
+            get { return AutoSynchronizeSettings; }
+        }
+
+        void IVimHost.Beep()
+        {
+            Beep();
+        }
+
+        void IVimHost.BeginBulkOperation()
+        {
+            BeginBulkOperation();
+        }
+
+        void IVimHost.Close(ITextView value)
+        {
+            Close(value);
+        }
+
+        ITextView IVimHost.CreateHiddenTextView()
+        {
+            return CreateHiddenTextView();
+        }
+
+        void IVimHost.EndBulkOperation()
+        {
+            EndBulkOperation();
+        }
+
+        void IVimHost.EnsureVisible(ITextView textView, SnapshotPoint point)
+        {
+            EnsureVisible(textView, point);
+        }
+
+        void IVimHost.FormatLines(ITextView textView, SnapshotLineRange range)
+        {
+            FormatLines(textView, range);
+        }
+
+        FSharpOption<ITextView> IVimHost.GetFocusedTextView()
+        {
+            ITextView textView;
+            return TryGetFocusedTextView(out textView)
+                ? FSharpOption.Create(textView)
+                : FSharpOption<ITextView>.None;
+        }
+
+        string IVimHost.GetName(ITextBuffer textBuffer)
+        {
+            return GetName(textBuffer);
+        }
+
+        bool IVimHost.GoToDefinition()
+        {
+            return GoToDefinition();
+        }
+
+        bool IVimHost.GoToGlobalDeclaration(ITextView textView, string identifier)
+        {
+            return GoToGlobalDeclaration(textView, identifier);
+        }
+
+        bool IVimHost.GoToLocalDeclaration(ITextView textView, string identifier)
+        {
+            return GoToLocalDeclaration(textView, identifier);
+        }
+
+        void IVimHost.GoToNextTab(Path value, int count)
+        {
+            GoToNextTab(value, count);
+        }
+
+        void IVimHost.GoToTab(int index)
+        {
+            GoToTab(index);
+        }
+
+        void IVimHost.GoToQuickFix(QuickFix quickFix, int count, bool hasBang)
+        {
+            GoToQuickFix(quickFix, count, hasBang);
+        }
+
+        bool IVimHost.IsDirty(ITextBuffer textBuffer)
+        {
+            return IsDirty(textBuffer);
+        }
+
+        bool IVimHost.IsReadOnly(ITextBuffer textBuffer)
+        {
+            return IsReadOnly(textBuffer);
+        }
+
+        HostResult IVimHost.LoadFileIntoExistingWindow(string filePath, ITextView textView)
+        {
+            return LoadFileIntoExistingWindow(filePath, textView);
+        }
+
+        HostResult IVimHost.LoadFileIntoNewWindow(string filePath)
+        {
+            return LoadFileIntoNewWindow(filePath);
+        }
+
+        HostResult IVimHost.Make(bool jumpToFirstError, string arguments)
+        {
+            return Make(jumpToFirstError, arguments);
+        }
+
+        HostResult IVimHost.MoveFocus(ITextView textView, Direction direction)
+        {
+            return MoveFocus(textView, direction);
+        }
+
+        bool IVimHost.NavigateTo(VirtualSnapshotPoint point)
+        {
+            return NavigateTo(point);
+        }
+
+        void IVimHost.Quit()
+        {
+            Quit();
+        }
+
+        bool IVimHost.Reload(ITextBuffer value)
+        {
+            return Reload(value);
+        }
+
+        string IVimHost.RunCommand(string command, string arguments, IVimData vimData)
+        {
+            return RunCommand(command, arguments, vimData);
+        }
+
+        void IVimHost.RunVisualStudioCommand(string command, string argument)
+        {
+            RunVisualStudioCommand(command, argument);
+        }
+
+        bool IVimHost.Save(ITextBuffer value)
+        {
+            return Save(value);
+        }
+
+        bool IVimHost.SaveTextAs(string text, string filePath)
+        {
+            return SaveTextAs(text, filePath);
+        }
+
+        void IVimHost.ShowOpenFileDialog()
+        {
+            ShowOpenFileDialog();
+        }
+
+        bool IVimHost.ShouldCreateVimBuffer(ITextView textView)
+        {
+            return true;
+        }
+
+        HostResult IVimHost.SplitViewHorizontally(ITextView value)
+        {
+            return SplitViewHorizontally(value);
+        }
+
+        HostResult IVimHost.SplitViewVertically(ITextView value)
+        {
+            return SplitViewVertically(value);
+        }
+
+        bool IVimHost.TryCustomProcess(ITextView textView, InsertCommand command)
+        {
+            return TryCustomProcess(textView, command);
+        }
+
+        bool IVimHost.IsVisible(ITextView textView)
+        {
+            return IsVisible(textView);
+        }
+
+        void IVimHost.VimRcLoaded(VimRcState vimRcState, IVimLocalSettings localSettings, IVimWindowSettings windowSettings)
+        {
+            VimRcLoaded(vimRcState, localSettings, windowSettings);
+        }
+
+        event EventHandler<TextViewEventArgs> IVimHost.IsVisibleChanged
+        {
+            add { _isVisibleChanged += value; }
+            remove { _isVisibleChanged -= value; }
+        }
+
+        event EventHandler<TextViewChangedEventArgs> IVimHost.ActiveTextViewChanged
+        {
+            add { _activeTextViewChanged += value; }
+            remove { _activeTextViewChanged -= value; }
+        }
+
+        #endregion
+    }
+}